--- conflicted
+++ resolved
@@ -23,11 +23,7 @@
         <groupId>org.apache.wss4j</groupId>
         <artifactId>wss4j-parent</artifactId>
         <relativePath>../parent/pom.xml</relativePath>
-<<<<<<< HEAD
-        <version>2.2.0-SNAPSHOT</version>
-=======
         <version>2.1.5</version>
->>>>>>> 9a82bbd1
     </parent>
     <artifactId>wss4j-ws-security-common</artifactId>
     <name>Apache WSS4J WS-Security Common</name>
@@ -149,6 +145,17 @@
             <scope>compile</scope>
         </dependency>
         <dependency>
+            <groupId>org.apache.directory.server</groupId>
+            <artifactId>apacheds-kerberos-codec</artifactId>
+            <optional>true</optional>
+            <exclusions>
+                <exclusion>
+                    <groupId>net.sf.ehcache</groupId>
+                    <artifactId>ehcache-core</artifactId>
+                </exclusion>
+            </exclusions>
+        </dependency>
+        <dependency>
             <groupId>net.sf.ehcache</groupId>
             <artifactId>ehcache</artifactId>
             <scope>compile</scope>
