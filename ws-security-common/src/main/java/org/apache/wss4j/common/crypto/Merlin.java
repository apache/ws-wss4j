/**
 * Licensed to the Apache Software Foundation (ASF) under one
 * or more contributor license agreements. See the NOTICE file
 * distributed with this work for additional information
 * regarding copyright ownership. The ASF licenses this file
 * to you under the Apache License, Version 2.0 (the
 * "License"); you may not use this file except in compliance
 * with the License. You may obtain a copy of the License at
 *
 * http://www.apache.org/licenses/LICENSE-2.0
 *
 * Unless required by applicable law or agreed to in writing,
 * software distributed under the License is distributed on an
 * "AS IS" BASIS, WITHOUT WARRANTIES OR CONDITIONS OF ANY
 * KIND, either express or implied. See the License for the
 * specific language governing permissions and limitations
 * under the License.
 */

package org.apache.wss4j.common.crypto;

import java.io.FileInputStream;
import java.io.IOException;
import java.io.InputStream;
import java.math.BigInteger;
import java.security.GeneralSecurityException;
import java.security.InvalidAlgorithmParameterException;
import java.security.Key;
import java.security.KeyStore;
import java.security.KeyStoreException;
import java.security.MessageDigest;
import java.security.NoSuchAlgorithmException;
import java.security.NoSuchProviderException;
import java.security.PrivateKey;
import java.security.PublicKey;
import java.security.UnrecoverableKeyException;
import java.security.cert.CertPath;
import java.security.cert.CertPathValidator;
import java.security.cert.CertStore;
import java.security.cert.Certificate;
import java.security.cert.CertificateEncodingException;
import java.security.cert.CertificateException;
import java.security.cert.CertificateExpiredException;
import java.security.cert.CertificateFactory;
import java.security.cert.CertificateNotYetValidException;
import java.security.cert.CollectionCertStoreParameters;
import java.security.cert.PKIXParameters;
import java.security.cert.TrustAnchor;
import java.security.cert.X509CRL;
import java.security.cert.X509Certificate;
import java.util.Arrays;
import java.util.Collection;
import java.util.Collections;
import java.util.Enumeration;
import java.util.HashSet;
import java.util.List;
import java.util.Properties;
import java.util.Set;
import java.util.regex.Pattern;

import javax.security.auth.callback.Callback;
import javax.security.auth.callback.CallbackHandler;
import javax.security.auth.callback.UnsupportedCallbackException;
import javax.security.auth.x500.X500Principal;

import org.apache.wss4j.common.ext.WSPasswordCallback;
import org.apache.wss4j.common.ext.WSSecurityException;
import org.apache.wss4j.common.util.Loader;

/**
 * A Crypto implementation based on two Java KeyStore objects, one being the keystore, and one
 * being the truststore.
 */
public class Merlin extends CryptoBase {
    
    public static final String ENCRYPTED_PASSWORD_PREFIX = "ENC(";
    public static final String ENCRYPTED_PASSWORD_SUFFIX = ")";
    
    public static final String PREFIX = "org.apache.wss4j.crypto.merlin.";
    public static final String OLD_PREFIX = "org.apache.ws.security.crypto.merlin.";
    
    /*
     * Deprecated types
     */
    public static final String OLD_KEYSTORE_FILE = "file";
    
    /*
     * Crypto providers
     */
    public static final String CRYPTO_KEYSTORE_PROVIDER = "keystore.provider";
    public static final String CRYPTO_CERT_PROVIDER = "cert.provider";
    
    /*
     * KeyStore configuration types
     */
    public static final String KEYSTORE_FILE = "keystore.file";
    public static final String KEYSTORE_PASSWORD ="keystore.password";
    public static final String KEYSTORE_TYPE ="keystore.type";
    public static final String KEYSTORE_ALIAS ="keystore.alias";
    public static final String KEYSTORE_PRIVATE_PASSWORD ="keystore.private.password";
    
    /*
     * TrustStore configuration types
     */
    public static final String LOAD_CA_CERTS ="load.cacerts";
    public static final String TRUSTSTORE_FILE ="truststore.file";
    public static final String TRUSTSTORE_PASSWORD ="truststore.password";
    public static final String TRUSTSTORE_TYPE = "truststore.type";
    
    /*
     * CRL configuration
     */
    public static final String X509_CRL_FILE = "x509crl.file";
    
    private static final org.slf4j.Logger LOG = 
        org.slf4j.LoggerFactory.getLogger(Merlin.class);
    private static final boolean DO_DEBUG = LOG.isDebugEnabled();

    protected Properties properties;
    protected KeyStore keystore;
    protected KeyStore truststore;
    protected CertStore crlCertStore;
    protected boolean loadCACerts;
    protected boolean privatePasswordSet; 
    protected PasswordEncryptor passwordEncryptor;
    
    public Merlin() {
        // default constructor
    }
    
    public Merlin(boolean loadCACerts, String cacertsPasswd) {
        super();

        if (truststore == null && loadCACerts) {
            String cacertsPath = System.getProperty("java.home") + "/lib/security/cacerts";
            
            try (InputStream cacertsIs = new FileInputStream(cacertsPath)) {
                
                truststore = KeyStore.getInstance(KeyStore.getDefaultType());
                truststore.load(cacertsIs, cacertsPasswd.toCharArray());
                loadCACerts = true;
            } catch (Exception e) {
                LOG.warn("CA certs could not be loaded: " + e.getMessage());
            }
        }
    }
    
    public Merlin(Properties properties, ClassLoader loader, PasswordEncryptor passwordEncryptor) 
        throws WSSecurityException, IOException {
        loadProperties(properties, loader, passwordEncryptor);
    }
    
    public void loadProperties(
        Properties properties, 
        ClassLoader loader, 
        PasswordEncryptor passwordEncryptor
    ) throws WSSecurityException, IOException {
        if (properties == null) {
            return;
        }
        this.properties = properties;
        this.passwordEncryptor = passwordEncryptor;
        
        String prefix = PREFIX;
        for (Object key : properties.keySet()) {
            if (key instanceof String) {
                String propKey = (String)key;
                if (propKey.startsWith(PREFIX)) {
                    break;
                } else if (propKey.startsWith(OLD_PREFIX)) {
                    prefix = OLD_PREFIX;
                    break;
                }
            }
        }
        
        //
        // Load the provider(s)
        //
        String provider = properties.getProperty(prefix + CRYPTO_KEYSTORE_PROVIDER);
        if (provider != null) {
            provider = provider.trim();
        }
        String certProvider = properties.getProperty(prefix + CRYPTO_CERT_PROVIDER);
        if (certProvider != null) {
            setCryptoProvider(certProvider);
        }
        //
        // Load the KeyStore
        //
        String alias = properties.getProperty(prefix + KEYSTORE_ALIAS);
        if (alias != null) {
            alias = alias.trim();
            setDefaultX509Identifier(alias);
        }
        String keyStoreLocation = properties.getProperty(prefix + KEYSTORE_FILE);
        if (keyStoreLocation == null) {
            keyStoreLocation = properties.getProperty(prefix + OLD_KEYSTORE_FILE);
        }
        if (keyStoreLocation != null) {
            keyStoreLocation = keyStoreLocation.trim();

            try (InputStream is = loadInputStream(loader, keyStoreLocation)) {
                String passwd = properties.getProperty(prefix + KEYSTORE_PASSWORD, "security");
                if (passwd != null) {
                    passwd = passwd.trim();
                    passwd = decryptPassword(passwd, passwordEncryptor);
                }
                String type = properties.getProperty(prefix + KEYSTORE_TYPE, KeyStore.getDefaultType());
                if (type != null) {
                    type = type.trim();
                }
                keystore = load(is, passwd, provider, type);
                if (DO_DEBUG) {
                    LOG.debug(
                        "The KeyStore " + keyStoreLocation + " of type " + type 
                        + " has been loaded"
                    );
                }
                String privatePasswd = properties.getProperty(prefix + KEYSTORE_PRIVATE_PASSWORD);
                if (privatePasswd != null) {
                    privatePasswordSet = true;
                }
            }
        } else {
            if (DO_DEBUG) {
                LOG.debug("The KeyStore is not loaded as KEYSTORE_FILE is null");
            }
        }
        
        //
        // Load the TrustStore
        //
        String trustStoreLocation = properties.getProperty(prefix + TRUSTSTORE_FILE);
        if (trustStoreLocation != null) {
            trustStoreLocation = trustStoreLocation.trim();

            try (InputStream is = loadInputStream(loader, trustStoreLocation)) {
                String passwd = properties.getProperty(prefix + TRUSTSTORE_PASSWORD, "changeit");
                if (passwd != null) {
                    passwd = passwd.trim();
                    passwd = decryptPassword(passwd, passwordEncryptor);
                }
                String type = properties.getProperty(prefix + TRUSTSTORE_TYPE, KeyStore.getDefaultType());
                if (type != null) {
                    type = type.trim();
                }
                truststore = load(is, passwd, provider, type);
                if (DO_DEBUG) {
                    LOG.debug(
                        "The TrustStore " + trustStoreLocation + " of type " + type 
                        + " has been loaded"
                    );
                }
                loadCACerts = false;
            }
        } else {
            String loadCacerts = properties.getProperty(prefix + LOAD_CA_CERTS, "false");
            if (loadCacerts != null) {
                loadCacerts = loadCacerts.trim();
            }
            if (Boolean.valueOf(loadCacerts)) {
                String cacertsPath = System.getProperty("java.home") + "/lib/security/cacerts";
                if (cacertsPath != null) {
                    cacertsPath = cacertsPath.trim();
                }
                try (InputStream is = new FileInputStream(cacertsPath)) {
                    String cacertsPasswd = properties.getProperty(prefix + TRUSTSTORE_PASSWORD, "changeit");
                    if (cacertsPasswd != null) {
                        cacertsPasswd = cacertsPasswd.trim();
                        cacertsPasswd = decryptPassword(cacertsPasswd, passwordEncryptor);
                    }
                    truststore = load(is, cacertsPasswd, null, KeyStore.getDefaultType());
                    if (DO_DEBUG) {
                        LOG.debug("CA certs have been loaded");
                    }
                    loadCACerts = true;
                }
            }
        }
        //
        // Load the CRL file
        //
        String crlLocation = properties.getProperty(prefix + X509_CRL_FILE);
        if (crlLocation != null) {
            crlLocation = crlLocation.trim();

            try (InputStream is = loadInputStream(loader, crlLocation)) {
                CertificateFactory cf = getCertificateFactory();
                X509CRL crl = (X509CRL)cf.generateCRL(is);
                
                if (provider == null || provider.length() == 0) {
                    crlCertStore = 
                        CertStore.getInstance(
                            "Collection",
                            new CollectionCertStoreParameters(Collections.singletonList(crl))
                        );
                } else {
                    crlCertStore = 
                        CertStore.getInstance(
                            "Collection",
                            new CollectionCertStoreParameters(Collections.singletonList(crl)),
                            provider
                        );
                }
                if (DO_DEBUG) {
                    LOG.debug(
                        "The CRL " + crlLocation + " has been loaded"
                    );
                }
            } catch (Exception e) {
                if (DO_DEBUG) {
                    LOG.debug(e.getMessage(), e);
                }
                throw new WSSecurityException(WSSecurityException.ErrorCode.FAILURE, "failedCredentialLoad", e);
            }
        }
    }

    
    /**
     * Load a KeyStore object as an InputStream, using the ClassLoader and location arguments
     */
    public static InputStream loadInputStream(ClassLoader loader, String location) 
        throws WSSecurityException, IOException {
        InputStream is = null;
        if (location != null) {
            java.net.URL url = Loader.getResource(loader, location);
            if (url != null) {
                is = url.openStream();
            }
    
            //
            // If we don't find it, then look on the file system.
            //
            if (is == null) {
                try {
                    is = new FileInputStream(location);
                } catch (Exception e) {
                    if (DO_DEBUG) {
                        LOG.debug(e.getMessage(), e);
                    }
                    throw new WSSecurityException(
                            WSSecurityException.ErrorCode.FAILURE, "proxyNotFound", e, location
                    );
                }
            }
        }
        return is;
    }
    

    /**
     * Loads the keystore from an <code>InputStream </code>.
     * <p/>
     *
     * @param input <code>InputStream</code> to read from
     * @throws WSSecurityException
     */
    protected KeyStore load(InputStream input, String storepass, String provider, String type) 
        throws WSSecurityException {
        KeyStore ks = null;
        
        try {
            if (provider == null || provider.length() == 0) {
                ks = KeyStore.getInstance(type);
            } else {
                ks = KeyStore.getInstance(type, provider);
            }
                    
            ks.load(input, storepass == null || storepass.length() == 0
                ? new char[0] : storepass.toCharArray());
        } catch (IOException | GeneralSecurityException e) {
            if (DO_DEBUG) {
                LOG.debug(e.getMessage(), e);
            }
            throw new WSSecurityException(WSSecurityException.ErrorCode.FAILURE, "failedCredentialLoad", e);
        }
        return ks;
    }
    
    //
    // Accessor methods
    //
    
    /**
     * Gets the Keystore that was loaded
     *
     * @return the Keystore
     */
    public KeyStore getKeyStore() {
        return keystore;
    }
    
    /**
     * Set the Keystore on this Crypto instance
     *
     * @param keyStore the Keystore to set
     */
    public void setKeyStore(KeyStore keyStore) {
        keystore = keyStore;
    }
    
    /**
     * Gets the trust store that was loaded by the underlying implementation
     *
     * @return the trust store
     */
    public KeyStore getTrustStore() {
        return truststore;
    }
    
    /**
     * Set the trust store on this Crypto instance
     *
     * @param trustStore the trust store to set
     */
    public void setTrustStore(KeyStore trustStore) {
        truststore = trustStore;
    }
    
    /**
     * Set the CertStore from which to obtain a list of CRLs for Certificate Revocation
     * checking.
     * @param crlCertStore the CertStore from which to obtain a list of CRLs for Certificate 
     * Revocation checking.
     */
    public void setCRLCertStore(CertStore crlCertStore) {
        this.crlCertStore = crlCertStore;
    }
    
    /**
     * Get the CertStore from which to obtain a list of CRLs for Certificate Revocation
     * checking.
     * @return the CertStore from which to obtain a list of CRLs for Certificate 
     * Revocation checking.
     */
    public CertStore getCRLCertStore() {
        return crlCertStore;
    }
    
    /**
     * Singleton certificate factory for this Crypto instance.
     * <p/>
     *
     * @return Returns a <code>CertificateFactory</code> to construct
     *         X509 certificates
     * @throws WSSecurityException
     */
    @Override
    public CertificateFactory getCertificateFactory() throws WSSecurityException {
        if (certificateFactory != null) {
            return certificateFactory;
        }
        
        String provider = getCryptoProvider();
        String keyStoreProvider = null;
        if (keystore != null) {
            keyStoreProvider = keystore.getProvider().getName();
        }
        
        try {
            if (provider == null || provider.length() == 0) {
                if (keyStoreProvider != null && keyStoreProvider.length() != 0) {
                    try {
                        certificateFactory = 
                            CertificateFactory.getInstance(
                                "X.509", mapKeystoreProviderToCertProvider(keyStoreProvider)
                            );
                    } catch (Exception ex) {
                        LOG.debug(ex.getMessage(), ex);
                        //Ignore, we'll just use the default since they didn't specify one.
                        //Hopefully that will work for them.
                    }
                }
                if (certificateFactory == null) {
                    certificateFactory = CertificateFactory.getInstance("X.509");
                }
            } else {
                certificateFactory = CertificateFactory.getInstance("X.509", provider);
            }
        } catch (CertificateException e) {
            throw new WSSecurityException(
                WSSecurityException.ErrorCode.SECURITY_TOKEN_UNAVAILABLE, "unsupportedCertType", e
            );
        } catch (NoSuchProviderException e) {
            throw new WSSecurityException(
                WSSecurityException.ErrorCode.SECURITY_TOKEN_UNAVAILABLE, "noSecProvider", e
            );
        }

        return certificateFactory;
    }
    
    private String mapKeystoreProviderToCertProvider(String s) {
        if ("SunJSSE".equals(s)) {
            return "SUN";
        }
        return s;
    }
    
    /**
     * Retrieves the identifier name of the default certificate. This should be the certificate 
     * that is used for signature and encryption. This identifier corresponds to the certificate 
     * that should be used whenever KeyInfo is not present in a signed or an encrypted 
     * message. May return null. The identifier is implementation specific, e.g. it could be the
     * KeyStore alias.
     *
     * @return name of the default X509 certificate.
     */
    @Override
    public String getDefaultX509Identifier() throws WSSecurityException {
        if (super.getDefaultX509Identifier() != null) {
            return super.getDefaultX509Identifier();
        }
        
        if (keystore != null) {
            try {
                Enumeration<String> as = keystore.aliases();
                if (as.hasMoreElements()) {
                    String alias = as.nextElement();
                    if (!as.hasMoreElements()) {
                        setDefaultX509Identifier(alias);
                        return alias;
                    }
                }
            } catch (KeyStoreException ex) {
                throw new WSSecurityException(
                    WSSecurityException.ErrorCode.FAILURE, "keystore", ex
                );
            } 
        }
        return null;
    }
    
    //
    // Keystore-specific Crypto functionality methods
    //

    /**
     * Get an X509Certificate (chain) corresponding to the CryptoType argument. The supported
     * types are as follows:
     * 
     * TYPE.ISSUER_SERIAL - A certificate (chain) is located by the issuer name and serial number
     * TYPE.THUMBPRINT_SHA1 - A certificate (chain) is located by the SHA1 of the (root) cert
     * TYPE.SKI_BYTES - A certificate (chain) is located by the SKI bytes of the (root) cert
     * TYPE.SUBJECT_DN - A certificate (chain) is located by the Subject DN of the (root) cert
     * TYPE.ALIAS - A certificate (chain) is located by an alias, which for this implementation
     * means an alias of the keystore or truststore.
     */
    public X509Certificate[] getX509Certificates(CryptoType cryptoType) throws WSSecurityException {
        if (cryptoType == null) {
            return null;
        }
        CryptoType.TYPE type = cryptoType.getType();
        X509Certificate[] certs = null;
        switch (type) {
        case ISSUER_SERIAL: {
            certs = getX509Certificates(cryptoType.getIssuer(), cryptoType.getSerial());
            break;
        }
        case THUMBPRINT_SHA1: {
            certs = getX509Certificates(cryptoType.getBytes());
            break;
        }
        case SKI_BYTES: {
            certs = getX509CertificatesSKI(cryptoType.getBytes());
            break;
        }
        case SUBJECT_DN: {
            certs = getX509CertificatesSubjectDN(cryptoType.getSubjectDN());
            break;
        }
        case ALIAS: {
            certs = getX509Certificates(cryptoType.getAlias());
            break;
        }
        case ENDPOINT: {
            break;
        }
        }
        return certs;
    }

    /**
     * Get the implementation-specific identifier corresponding to the cert parameter. In this 
     * case, the identifier corresponds to a KeyStore alias.
     * @param cert The X509Certificate for which to search for an identifier
     * @return the identifier corresponding to the cert parameter
     * @throws WSSecurityException
     */
    public String getX509Identifier(X509Certificate cert) throws WSSecurityException {
        String identifier = null;
        
        if (keystore != null) {
            identifier = getIdentifier(cert, keystore);
        }
        
        if (identifier == null && truststore != null) {
            identifier = getIdentifier(cert, truststore);
        }
        
        return identifier;
    }
    
    /**
     * Gets the private key corresponding to the certificate.
     *
     * @param certificate The X509Certificate corresponding to the private key
     * @param callbackHandler The callbackHandler needed to get the password
     * @return The private key
     */
    public PrivateKey getPrivateKey(
        X509Certificate certificate, 
        CallbackHandler callbackHandler
    ) throws WSSecurityException {
        if (keystore == null) {
            throw new WSSecurityException(WSSecurityException.ErrorCode.FAILURE, "empty", "The keystore is null");
        }
        if (callbackHandler == null) {
            throw new WSSecurityException(WSSecurityException.ErrorCode.FAILURE, "empty", "The CallbackHandler is null");
        }
        
        String identifier = getIdentifier(certificate, keystore);
        try {
            if (identifier == null || !keystore.isKeyEntry(identifier)) {
                String msg = "Cannot find key for alias: [" + identifier + "]";
                String logMsg = createKeyStoreErrorMessage(keystore);
                LOG.error(msg + logMsg);
                throw new WSSecurityException(WSSecurityException.ErrorCode.FAILURE, "empty", msg);
            }
            String password = getPassword(identifier, callbackHandler);
            if (password == null && privatePasswordSet) {
                password = properties.getProperty(PREFIX + KEYSTORE_PRIVATE_PASSWORD);
                if (password == null) {
                    password = properties.getProperty(OLD_PREFIX + KEYSTORE_PRIVATE_PASSWORD);
                }
                if (password != null) {
                    password = password.trim();
                    password = decryptPassword(password, passwordEncryptor);
                }
            }
            Key keyTmp = keystore.getKey(identifier, password == null 
                                         ? new char[]{} : password.toCharArray());
            if (!(keyTmp instanceof PrivateKey)) {
                String msg = "Key is not a private key, alias: [" + identifier + "]";
                String logMsg = createKeyStoreErrorMessage(keystore);
                LOG.error(msg + logMsg);
                throw new WSSecurityException(WSSecurityException.ErrorCode.FAILURE, "empty", msg);
            }
            return (PrivateKey) keyTmp;
        } catch (KeyStoreException | UnrecoverableKeyException | NoSuchAlgorithmException ex) {
            throw new WSSecurityException(
                WSSecurityException.ErrorCode.FAILURE, "noPrivateKey", ex, ex.getMessage()
            );
        }
    }
    
    /**
     * Gets the private key corresponding to the identifier.
     *
     * @param identifier The implementation-specific identifier corresponding to the key
     * @param password The password needed to get the key
     * @return The private key
     */
    public PrivateKey getPrivateKey(
        String identifier,
        String password
    ) throws WSSecurityException {
        if (keystore == null) {
            throw new WSSecurityException(WSSecurityException.ErrorCode.FAILURE, "empty", "The keystore is null");
        }
        try {
            if (identifier == null || !keystore.isKeyEntry(identifier)) {
                String msg = "Cannot find key for alias: [" + identifier + "]";
                String logMsg = createKeyStoreErrorMessage(keystore);
                LOG.error(msg + logMsg);
                throw new WSSecurityException(WSSecurityException.ErrorCode.FAILURE, "empty", msg);
            }
            if (password == null && privatePasswordSet) {
                password = properties.getProperty(PREFIX + KEYSTORE_PRIVATE_PASSWORD);
                if (password == null) {
                    password = properties.getProperty(OLD_PREFIX + KEYSTORE_PRIVATE_PASSWORD);
                }
                if (password != null) {
                    password = password.trim();
                }
            }
            Key keyTmp = keystore.getKey(identifier, password == null 
                                         ? new char[]{} : password.toCharArray());
            if (!(keyTmp instanceof PrivateKey)) {
                String msg = "Key is not a private key, alias: [" + identifier + "]";
                String logMsg = createKeyStoreErrorMessage(keystore);
                LOG.error(msg + logMsg);
                throw new WSSecurityException(WSSecurityException.ErrorCode.FAILURE, "empty", msg);
            }
            return (PrivateKey) keyTmp;
        } catch (KeyStoreException | UnrecoverableKeyException | NoSuchAlgorithmException ex) {
            throw new WSSecurityException(
                WSSecurityException.ErrorCode.FAILURE, "noPrivateKey", ex, ex.getMessage()
            );
        }
    }
    
    /**
     * Evaluate whether a given certificate chain should be trusted.
     *
     * @param certs Certificate chain to validate
     * @param enableRevocation whether to enable CRL verification or not
     * @param subjectCertConstraints A set of constraints on the Subject DN of the certificates
     * 
     * @throws WSSecurityException if the certificate chain is invalid
     */
    public void verifyTrust(
        X509Certificate[] certs, 
        boolean enableRevocation,
        Collection<Pattern> subjectCertConstraints
    ) throws WSSecurityException {
        //
        // FIRST step - Search the keystore for the transmitted certificate
        //
        if (certs.length == 1 && !enableRevocation) {
            String issuerString = certs[0].getIssuerX500Principal().getName();
            BigInteger issuerSerial = certs[0].getSerialNumber();
            
            CryptoType cryptoType = new CryptoType(CryptoType.TYPE.ISSUER_SERIAL);
            cryptoType.setIssuerSerial(issuerString, issuerSerial);
            X509Certificate[] foundCerts = getX509Certificates(cryptoType);
    
            //
            // If a certificate has been found, the certificates must be compared
            // to ensure against phony DNs (compare encoded form including signature)
            //
            if (foundCerts != null && foundCerts[0] != null && foundCerts[0].equals(certs[0])) {
                try {
                    certs[0].checkValidity();
                } catch (CertificateExpiredException | CertificateNotYetValidException e) {
                    throw new WSSecurityException(
                        WSSecurityException.ErrorCode.FAILED_CHECK, "invalidCert", e
                    );
                }
                if (LOG.isDebugEnabled()) {
                    LOG.debug(
                        "Direct trust for certificate with " + certs[0].getSubjectX500Principal().getName()
                    );
                }
                return;
            }
        }
        
        //
        // SECOND step - Search for the issuer cert (chain) of the transmitted certificate in the 
        // keystore or the truststore
        //
        X509Certificate[] x509certs = certs;
        String issuerString = certs[0].getIssuerX500Principal().getName();
        if (certs.length == 1) {
            CryptoType cryptoType = new CryptoType(CryptoType.TYPE.SUBJECT_DN);
            cryptoType.setSubjectDN(issuerString);
            X509Certificate[] foundCerts = getX509Certificates(cryptoType);
    
            // If the certs have not been found, the issuer is not in the keystore/truststore
            // As a direct result, do not trust the transmitted certificate
            if (foundCerts == null || foundCerts.length < 1) {
                String subjectString = certs[0].getSubjectX500Principal().getName();
                if (LOG.isDebugEnabled()) {
                    LOG.debug(
                        "No certs found in keystore for issuer " + issuerString 
                        + " of certificate for " + subjectString
                    );
                }
                throw new WSSecurityException(
                    WSSecurityException.ErrorCode.FAILURE, "certpath", "No trusted certs found"
                );
            }
            
            //
            // Form a certificate chain from the transmitted certificate
            // and the certificate(s) of the issuer from the keystore/truststore
            //
            x509certs = new X509Certificate[foundCerts.length + 1];
            x509certs[0] = certs[0];
            System.arraycopy(foundCerts, 0, x509certs, 1, foundCerts.length);
        }
        
        //
        // THIRD step
        // Check the certificate trust path for the issuer cert chain
        //
        if (LOG.isDebugEnabled()) {
            LOG.debug(
                "Preparing to validate certificate path for issuer " + issuerString
            );
        }
        
        try {
            // Generate cert path
            List<X509Certificate> certList = Arrays.asList(x509certs);
            CertPath path = getCertificateFactory().generateCertPath(certList);

            Set<TrustAnchor> set = new HashSet<>();
            if (truststore != null) {
                Enumeration<String> truststoreAliases = truststore.aliases();
                while (truststoreAliases.hasMoreElements()) {
                    String alias = truststoreAliases.nextElement();
                    X509Certificate cert = 
                        (X509Certificate) truststore.getCertificate(alias);
                    if (cert != null) {
                        TrustAnchor anchor = 
                            new TrustAnchor(cert, cert.getExtensionValue(NAME_CONSTRAINTS_OID));
                        set.add(anchor);
                    }
                }
            }

            //
            // Add certificates from the keystore - only if there is no TrustStore, apart from
            // the case that the truststore is the JDK CA certs. This behaviour is preserved
            // for backwards compatibility reasons
            //
            if (keystore != null && (truststore == null || loadCACerts)) {
                Enumeration<String> aliases = keystore.aliases();
                while (aliases.hasMoreElements()) {
                    String alias = aliases.nextElement();
                    X509Certificate cert = 
                        (X509Certificate) keystore.getCertificate(alias);
                    if (cert != null) {
                        TrustAnchor anchor = 
                            new TrustAnchor(cert, cert.getExtensionValue(NAME_CONSTRAINTS_OID));
                        set.add(anchor);
                    }
                }
            }

            // Verify the trust path using the above settings
            String provider = getCryptoProvider();
            CertPathValidator validator = null;
            if (provider == null || provider.length() == 0) {
                validator = CertPathValidator.getInstance("PKIX");
            } else {
                validator = CertPathValidator.getInstance("PKIX", provider);
            }
            
            PKIXParameters param = createPKIXParameters(set, enableRevocation);
            validator.validate(path, param);
<<<<<<< HEAD
        } catch (NoSuchProviderException | NoSuchAlgorithmException 
            | CertificateException | InvalidAlgorithmParameterException
            | java.security.cert.CertPathValidatorException 
            | KeyStoreException e) {
=======
        } catch (NoSuchProviderException e) {
                throw new WSSecurityException(
                    WSSecurityException.ErrorCode.FAILURE, "certpath", e
                );
        } catch (NoSuchAlgorithmException e) {
                throw new WSSecurityException(
                    WSSecurityException.ErrorCode.FAILURE,
                    "certpath", e, e.getMessage()
                );
        } catch (CertificateException e) {
                throw new WSSecurityException(
                    WSSecurityException.ErrorCode.FAILURE, "certpath", e
                );
        } catch (InvalidAlgorithmParameterException e) {
                throw new WSSecurityException(
                    WSSecurityException.ErrorCode.FAILURE, "certpath", e
                );
        } catch (java.security.cert.CertPathValidatorException e) {
                throw new WSSecurityException(
                    WSSecurityException.ErrorCode.FAILED_AUTHENTICATION, "certpath", e
                );
        } catch (KeyStoreException e) {
                throw new WSSecurityException(
                    WSSecurityException.ErrorCode.FAILURE, "certpath", e
                );
        } catch (NullPointerException e) {
                // NPE thrown by JDK 1.7 for one of the test cases
>>>>>>> d886cd0c
                throw new WSSecurityException(
                    WSSecurityException.ErrorCode.FAILURE, "certpath", e
                );
        }
        
        // Finally check Cert Constraints
        if (!matches(certs[0], subjectCertConstraints)) {
            throw new WSSecurityException(WSSecurityException.ErrorCode.FAILED_AUTHENTICATION);
        }
    }
    
    // Separated out to allow subclasses to override it
    protected PKIXParameters createPKIXParameters(
        Set<TrustAnchor> trustAnchors, boolean enableRevocation
    ) throws InvalidAlgorithmParameterException {
        PKIXParameters param = new PKIXParameters(trustAnchors);
        param.setRevocationEnabled(enableRevocation);
        if (enableRevocation && crlCertStore != null) {
            param.addCertStore(crlCertStore);
        }
        
        return param;
    }
    
    /**
     * Evaluate whether a given public key should be trusted.
     * 
     * @param publicKey The PublicKey to be evaluated
     * @throws WSSecurityException if the PublicKey is invalid
     */
    public void verifyTrust(PublicKey publicKey) throws WSSecurityException {
        //
        // If the public key is null, do not trust the signature
        //
        if (publicKey == null) {
            throw new WSSecurityException(WSSecurityException.ErrorCode.FAILED_AUTHENTICATION);
        }
        
        //
        // Search the keystore for the transmitted public key (direct trust). If not found
        // then search the truststore for the transmitted public key (direct trust)
        //
        if (!findPublicKeyInKeyStore(publicKey, keystore)
            && !findPublicKeyInKeyStore(publicKey, truststore)) {
            throw new WSSecurityException(WSSecurityException.ErrorCode.FAILED_AUTHENTICATION);
        }
    }
    
    /**
     * Get an X509 Certificate (chain) according to a given serial number and issuer string.
     *
     * @param issuer The Issuer String
     * @param serialNumber The serial number of the certificate
     * @return an X509 Certificate (chain) corresponding to the found certificate(s)
     * @throws WSSecurityException
     */
    private X509Certificate[] getX509Certificates(
        String issuer, 
        BigInteger serialNumber
    ) throws WSSecurityException {
        //
        // Convert the subject DN to a java X500Principal object first. This is to ensure
        // interop with a DN constructed from .NET, where e.g. it uses "S" instead of "ST".
        // Then convert it to a BouncyCastle X509Name, which will order the attributes of
        // the DN in a particular way (see WSS-168). If the conversion to an X500Principal
        // object fails (e.g. if the DN contains "E" instead of "EMAILADDRESS"), then fall
        // back on a direct conversion to a BC X509Name
        //
        Object issuerName = null;
        try {
            X500Principal issuerRDN = new X500Principal(issuer);
            issuerName = createBCX509Name(issuerRDN.getName());
        } catch (java.lang.IllegalArgumentException ex) {
            issuerName = createBCX509Name(issuer);
        }
        Certificate[] certs = null;
        if (keystore != null) {
            certs = getCertificates(issuerName, serialNumber, keystore);
        }

        //If we can't find the issuer in the keystore then look at the truststore
        if ((certs == null || certs.length == 0) && truststore != null) {
            certs = getCertificates(issuerName, serialNumber, truststore);
        }
        
        if (certs == null || certs.length == 0) {
            return null;
        }
        
        X509Certificate[] x509certs = new X509Certificate[certs.length];
        for (int i = 0; i < certs.length; i++) {
            x509certs[i] = (X509Certificate) certs[i];
        }
        return x509certs;
    }
    
    /**
     * Get an X509 Certificate (chain) of the X500Principal argument in the supplied KeyStore 
     * @param issuerRDN either an X500Principal or a BouncyCastle X509Name instance.
     * @param store The KeyStore
     * @return an X509 Certificate (chain)
     * @throws WSSecurityException
     */
    private Certificate[] getCertificates(
        Object issuerRDN, 
        BigInteger serialNumber, 
        KeyStore store
    ) throws WSSecurityException {
        try {
            for (Enumeration<String> e = store.aliases(); e.hasMoreElements();) {
                String alias = e.nextElement();
                Certificate[] certs = store.getCertificateChain(alias);
                if (certs == null || certs.length == 0) {
                    // no cert chain, so lets check if getCertificate gives us a result.
                    Certificate cert = store.getCertificate(alias);
                    if (cert != null) {
                        certs = new Certificate[]{cert};
                    }
                }
                
                if (certs != null && certs.length > 0 && certs[0] instanceof X509Certificate) {
                    X509Certificate x509cert = (X509Certificate) certs[0];
                    if (x509cert.getSerialNumber().compareTo(serialNumber) == 0) {
                        Object certName = 
                            createBCX509Name(x509cert.getIssuerX500Principal().getName());
                        if (certName.equals(issuerRDN)) {
                            return certs;
                        }
                    }
                }
            }
        } catch (KeyStoreException e) {
            throw new WSSecurityException(
                WSSecurityException.ErrorCode.FAILURE, "keystore", e
            );
        }
        return new Certificate[]{};
    }
    
    /**
     * Get an X509 Certificate (chain) according to a given Thumbprint.
     *
     * @param thumbprint The SHA1 thumbprint info bytes
     * @return the X509 Certificate (chain) that was found (can be null)
     * @throws WSSecurityException if problems during keystore handling or wrong certificate
     */
    private X509Certificate[] getX509Certificates(byte[] thumbprint) throws WSSecurityException {
        MessageDigest sha = null;
        
        try {
            sha = MessageDigest.getInstance("SHA1");
        } catch (NoSuchAlgorithmException e) {
            throw new WSSecurityException(
                WSSecurityException.ErrorCode.FAILURE, "decoding.general", e
            );
        }
        Certificate[] certs = null;
        if (keystore != null) {
            certs = getCertificates(thumbprint, keystore, sha);
        }

        //If we can't find the issuer in the keystore then look at the truststore
        if ((certs == null || certs.length == 0) && truststore != null) {
            certs = getCertificates(thumbprint, truststore, sha);
        }
        
        if (certs == null || certs.length == 0) {
            return null;
        }
        
        X509Certificate[] x509certs = new X509Certificate[certs.length];
        for (int i = 0; i < certs.length; i++) {
            x509certs[i] = (X509Certificate) certs[i];
        }
        return x509certs;
    }

    /**
     * Get an X509 Certificate (chain) of the X500Principal argument in the supplied KeyStore 
     * @param thumbprint
     * @param store The KeyStore
     * @return an X509 Certificate (chain)
     * @throws WSSecurityException
     */
    private Certificate[] getCertificates(
        byte[] thumbprint, 
        KeyStore store,
        MessageDigest sha
    ) throws WSSecurityException {
        try {
            for (Enumeration<String> e = store.aliases(); e.hasMoreElements();) {
                String alias = e.nextElement();
                Certificate[] certs = store.getCertificateChain(alias);
                if (certs == null || certs.length == 0) {
                    // no cert chain, so lets check if getCertificate gives us a result.
                    Certificate cert = store.getCertificate(alias);
                    if (cert != null) {
                        certs = new Certificate[]{cert};
                    }
                }
                
                if (certs != null && certs.length > 0 && certs[0] instanceof X509Certificate) {
                    X509Certificate x509cert = (X509Certificate) certs[0];
                    try {
                        sha.update(x509cert.getEncoded());
                    } catch (CertificateEncodingException ex) {
                        throw new WSSecurityException(
                            WSSecurityException.ErrorCode.SECURITY_TOKEN_UNAVAILABLE, "encodeError",
                            ex
                        );
                    }
                    byte[] data = sha.digest();

                    if (Arrays.equals(data, thumbprint)) {
                        return certs;
                    }
                }
            }
        } catch (KeyStoreException e) {
            throw new WSSecurityException(
                WSSecurityException.ErrorCode.FAILURE, "keystore", e
            );
        }
        return new Certificate[]{};
    }
    
    /**
     * Get an X509 Certificate (chain) according to a given SubjectKeyIdentifier.
     *
     * @param skiBytes The SKI bytes
     * @return the X509 certificate (chain) that was found (can be null)
     */
    private X509Certificate[] getX509CertificatesSKI(byte[] skiBytes) throws WSSecurityException {
        Certificate[] certs = null;
        if (keystore != null) {
            certs = getCertificates(skiBytes, keystore);
        }

        //If we can't find the issuer in the keystore then look at the truststore
        if ((certs == null || certs.length == 0) && truststore != null) {
            certs = getCertificates(skiBytes, truststore);
        }
        
        if (certs == null || certs.length == 0) {
            return null;
        }
        
        X509Certificate[] x509certs = new X509Certificate[certs.length];
        for (int i = 0; i < certs.length; i++) {
            x509certs[i] = (X509Certificate) certs[i];
        }
        return x509certs;
    }
    
    /**
     * Get an X509 Certificate (chain) of the X500Principal argument in the supplied KeyStore 
     * @param skiBytes
     * @param store The KeyStore
     * @return an X509 Certificate (chain)
     * @throws WSSecurityException
     */
    private Certificate[] getCertificates(
        byte[] skiBytes, 
        KeyStore store
    ) throws WSSecurityException {
        try {
            for (Enumeration<String> e = store.aliases(); e.hasMoreElements();) {
                String alias = e.nextElement();
                Certificate[] certs = store.getCertificateChain(alias);
                if (certs == null || certs.length == 0) {
                    // no cert chain, so lets check if getCertificate gives us a result.
                    Certificate cert = store.getCertificate(alias);
                    if (cert != null) {
                        certs = new Certificate[]{cert};
                    }
                }
                
                if (certs != null && certs.length > 0 && certs[0] instanceof X509Certificate) {
                    X509Certificate x509cert = (X509Certificate) certs[0];
                    byte[] data = getSKIBytesFromCert(x509cert);
                    if (data.length == skiBytes.length && Arrays.equals(data, skiBytes)) {
                        return certs;
                    }
                }
            }
        } catch (KeyStoreException e) {
            throw new WSSecurityException(
                WSSecurityException.ErrorCode.FAILURE, "keystore", e
            );
        }
        return new Certificate[]{};
    }
    
    /**
     * Get an X509 Certificate (chain) according to a given DN of the subject of the certificate
     *
     * @param subjectDN The DN of subject to look for
     * @return An X509 Certificate (chain) with the same DN as given in the parameters
     * @throws WSSecurityException
     */
    private X509Certificate[] getX509CertificatesSubjectDN(String subjectDN) throws WSSecurityException {
        //
        // Convert the subject DN to a java X500Principal object first. This is to ensure
        // interop with a DN constructed from .NET, where e.g. it uses "S" instead of "ST".
        // Then convert it to a BouncyCastle X509Name, which will order the attributes of
        // the DN in a particular way (see WSS-168). If the conversion to an X500Principal
        // object fails (e.g. if the DN contains "E" instead of "EMAILADDRESS"), then fall
        // back on a direct conversion to a BC X509Name
        //
        Object subject;
        try {
            X500Principal subjectRDN = new X500Principal(subjectDN);
            subject = createBCX509Name(subjectRDN.getName());
        } catch (java.lang.IllegalArgumentException ex) {
            subject = createBCX509Name(subjectDN);
        }
        
        Certificate[] certs = null;
        if (keystore != null) {
            certs = getCertificates(subject, keystore);
        }

        //If we can't find the issuer in the keystore then look at the truststore
        if ((certs == null || certs.length == 0) && truststore != null) {
            certs = getCertificates(subject, truststore);
        }
        
        if (certs == null || certs.length == 0) {
            return null;
        }
        
        X509Certificate[] x509certs = new X509Certificate[certs.length];
        for (int i = 0; i < certs.length; i++) {
            x509certs[i] = (X509Certificate) certs[i];
        }
        return x509certs;
    }
    
    /**
     * Get an X509 Certificate (chain) that correspond to the identifier. For this implementation,
     * the identifier corresponds to the KeyStore alias.
     * 
     * @param identifier The identifier that corresponds to the returned certs
     * @return an X509 Certificate (chain) that corresponds to the identifier
     */
    private X509Certificate[] getX509Certificates(String identifier) throws WSSecurityException {
        Certificate[] certs = null;
        try {
            if (keystore != null) {
                // There's a chance that there can only be a set of trust stores
                certs = keystore.getCertificateChain(identifier);
                if (certs == null || certs.length == 0) {
                    // no cert chain, so lets check if getCertificate gives us a result.
                    Certificate cert = keystore.getCertificate(identifier);
                    if (cert != null) {
                        certs = new Certificate[]{cert};
                    }
                }
            }

            if (certs == null && truststore != null) {
                // Now look into the trust stores
                certs = truststore.getCertificateChain(identifier);
                if (certs == null) {
                    Certificate cert = truststore.getCertificate(identifier);
                    if (cert != null) {
                        certs = new Certificate[]{cert};
                    }
                }
            }

            if (certs == null) {
                return null;
            }
        } catch (KeyStoreException e) {
            throw new WSSecurityException(WSSecurityException.ErrorCode.FAILURE, "keystore", e);
        }

        X509Certificate[] x509certs = new X509Certificate[certs.length];
        for (int i = 0; i < certs.length; i++) {
            x509certs[i] = (X509Certificate) certs[i];
        }
        return x509certs;
    }
    
    /**
     * Find the Public Key in a keystore. 
     */
    private boolean findPublicKeyInKeyStore(PublicKey publicKey, KeyStore keyStoreToSearch) {
        if (keyStoreToSearch == null) {
            return false;
        }
        try {
            for (Enumeration<String> e = keyStoreToSearch.aliases(); e.hasMoreElements();) {
                String alias = e.nextElement();
                Certificate[] certs = keyStoreToSearch.getCertificateChain(alias);
                if (certs == null || certs.length == 0) {
                    // no cert chain, so lets check if getCertificate gives us a result.
                    Certificate cert = keyStoreToSearch.getCertificate(alias);
                    if (cert != null) {
                        certs = new Certificate[]{cert};
                    }
                }
                
                if (certs != null && certs.length > 0 && certs[0] instanceof X509Certificate
                    && publicKey.equals(((X509Certificate)certs[0]).getPublicKey())) {
                    return true;
                }
            }
        } catch (KeyStoreException e) {
            return false;
        }
        return false;
    }
    
    /**
     * Get an X509 Certificate (chain) of the X500Principal argument in the supplied KeyStore 
     * @param subjectRDN either an X500Principal or a BouncyCastle X509Name instance.
     * @param store The KeyStore
     * @return an X509 Certificate (chain)
     * @throws WSSecurityException
     */
    private Certificate[] getCertificates(Object subjectRDN, KeyStore store) 
        throws WSSecurityException {
        try {
            for (Enumeration<String> e = store.aliases(); e.hasMoreElements();) {
                String alias = e.nextElement();
                Certificate[] certs = store.getCertificateChain(alias);
                if (certs == null || certs.length == 0) {
                    // no cert chain, so lets check if getCertificate gives us a result.
                    Certificate cert = store.getCertificate(alias);
                    if (cert != null) {
                        certs = new Certificate[]{cert};
                    }
                }
                if (certs != null && certs.length > 0 && certs[0] instanceof X509Certificate) {
                    X500Principal foundRDN = ((X509Certificate)certs[0]).getSubjectX500Principal();
                    Object certName = createBCX509Name(foundRDN.getName());

                    if (subjectRDN.equals(certName)) {
                        return certs;
                    }
                }
            }
        } catch (KeyStoreException e) {
            throw new WSSecurityException(
                WSSecurityException.ErrorCode.FAILURE, "keystore", e
            );
        }
        return new Certificate[]{};
    }
    
    private static String createKeyStoreErrorMessage(KeyStore keystore) throws KeyStoreException {
        Enumeration<String> aliases = keystore.aliases();
        StringBuilder sb = new StringBuilder(keystore.size() * 7);
        boolean firstAlias = true;
        while (aliases.hasMoreElements()) {
            if (!firstAlias) {
                sb.append(", ");
            }
            sb.append(aliases.nextElement());
            firstAlias = false;
        }
        String msg = " in keystore of type [" + keystore.getType()
            + "] from provider [" + keystore.getProvider()
            + "] with size [" + keystore.size() + "] and aliases: {"
            + sb.toString() + "}";
        return msg;
    }
    
    /**
     * Get an implementation-specific identifier that corresponds to the X509Certificate. In
     * this case, the identifier is the KeyStore alias.
     * @param cert The X509Certificate corresponding to the returned identifier
     * @param store The KeyStore to search
     * @return An implementation-specific identifier that corresponds to the X509Certificate
     */
    private String getIdentifier(X509Certificate cert, KeyStore store)
        throws WSSecurityException {
        try {
            for (Enumeration<String> e = store.aliases(); e.hasMoreElements();) {
                String alias = e.nextElement();
                
                Certificate[] certs = store.getCertificateChain(alias);
                if (certs == null || certs.length == 0) {
                    // no cert chain, so lets check if getCertificate gives us a  result.
                    Certificate retrievedCert = store.getCertificate(alias);
                    if (retrievedCert != null) {
                        certs = new Certificate[]{retrievedCert};
                    }
                }
                
                if (certs != null && certs.length > 0 && certs[0].equals(cert)) {
                    return alias;
                }
            }
        } catch (KeyStoreException e) {
            throw new WSSecurityException(WSSecurityException.ErrorCode.FAILURE, "keystore", e);
        }
        return null;
    }
    
    /**
     * Get a password from the CallbackHandler
     * @param identifier The identifier to give to the Callback
     * @param cb The CallbackHandler
     * @return The password retrieved from the CallbackHandler
     * @throws WSSecurityException
     */
    private String getPassword(
        String identifier,
        CallbackHandler cb
    ) throws WSSecurityException {
        WSPasswordCallback pwCb = 
            new WSPasswordCallback(identifier, WSPasswordCallback.DECRYPT);
        try {
            Callback[] callbacks = new Callback[]{pwCb};
            cb.handle(callbacks);
        } catch (IOException e) {
            throw new WSSecurityException(
                WSSecurityException.ErrorCode.FAILURE,
                "noPassword", e, identifier
            );
        } catch (UnsupportedCallbackException e) {
            throw new WSSecurityException(
                WSSecurityException.ErrorCode.FAILURE,
                "noPassword", e, identifier
            );
        }

        return pwCb.getPassword();
    }
    
    protected String decryptPassword(String password, PasswordEncryptor passwordEncryptor) {
        if (password.startsWith(ENCRYPTED_PASSWORD_PREFIX)
            && password.endsWith(ENCRYPTED_PASSWORD_SUFFIX)) {
            if (passwordEncryptor == null) {
                String error = 
                    "The Crypto properties has an encrypted password, but no PasswordEncryptor is configured!";
                LOG.debug(error);
                return password;
            }
            String substring = password.substring(ENCRYPTED_PASSWORD_PREFIX.length(), 
                                                  password.length() - 1);
            return passwordEncryptor.decrypt(substring);
        }
        
        return password;
    }
    
    public void setPasswordEncryptor(PasswordEncryptor passwordEncryptor) {
        this.passwordEncryptor = passwordEncryptor;
    }
}<|MERGE_RESOLUTION|>--- conflicted
+++ resolved
@@ -132,15 +132,26 @@
         super();
 
         if (truststore == null && loadCACerts) {
-            String cacertsPath = System.getProperty("java.home") + "/lib/security/cacerts";
-            
-            try (InputStream cacertsIs = new FileInputStream(cacertsPath)) {
-                
+            InputStream cacertsIs = null;
+
+            try {
+                String cacertsPath = System.getProperty("java.home") + "/lib/security/cacerts";
+                cacertsIs = new FileInputStream(cacertsPath);
+
                 truststore = KeyStore.getInstance(KeyStore.getDefaultType());
                 truststore.load(cacertsIs, cacertsPasswd.toCharArray());
                 loadCACerts = true;
             } catch (Exception e) {
                 LOG.warn("CA certs could not be loaded: " + e.getMessage());
+            } finally {
+                if (cacertsIs != null) {
+                    try {
+                        cacertsIs.close();
+                    } catch (IOException e) {
+                        LOG.debug(e.getMessage(), e);
+                        //ignore
+                    }
+                }
             }
         }
     }
@@ -191,7 +202,7 @@
         String alias = properties.getProperty(prefix + KEYSTORE_ALIAS);
         if (alias != null) {
             alias = alias.trim();
-            setDefaultX509Identifier(alias);
+            defaultAlias = alias;
         }
         String keyStoreLocation = properties.getProperty(prefix + KEYSTORE_FILE);
         if (keyStoreLocation == null) {
@@ -199,8 +210,9 @@
         }
         if (keyStoreLocation != null) {
             keyStoreLocation = keyStoreLocation.trim();
-
-            try (InputStream is = loadInputStream(loader, keyStoreLocation)) {
+            InputStream is = loadInputStream(loader, keyStoreLocation);
+
+            try {
                 String passwd = properties.getProperty(prefix + KEYSTORE_PASSWORD, "security");
                 if (passwd != null) {
                     passwd = passwd.trim();
@@ -221,6 +233,10 @@
                 if (privatePasswd != null) {
                     privatePasswordSet = true;
                 }
+            } finally {
+                if (is != null) {
+                    is.close();
+                }
             }
         } else {
             if (DO_DEBUG) {
@@ -234,8 +250,9 @@
         String trustStoreLocation = properties.getProperty(prefix + TRUSTSTORE_FILE);
         if (trustStoreLocation != null) {
             trustStoreLocation = trustStoreLocation.trim();
-
-            try (InputStream is = loadInputStream(loader, trustStoreLocation)) {
+            InputStream is = loadInputStream(loader, trustStoreLocation);
+
+            try {
                 String passwd = properties.getProperty(prefix + TRUSTSTORE_PASSWORD, "changeit");
                 if (passwd != null) {
                     passwd = passwd.trim();
@@ -253,6 +270,10 @@
                     );
                 }
                 loadCACerts = false;
+            } finally {
+                if (is != null) {
+                    is.close();
+                }
             }
         } else {
             String loadCacerts = properties.getProperty(prefix + LOAD_CA_CERTS, "false");
@@ -264,7 +285,8 @@
                 if (cacertsPath != null) {
                     cacertsPath = cacertsPath.trim();
                 }
-                try (InputStream is = new FileInputStream(cacertsPath)) {
+                InputStream is = new FileInputStream(cacertsPath);
+                try {
                     String cacertsPasswd = properties.getProperty(prefix + TRUSTSTORE_PASSWORD, "changeit");
                     if (cacertsPasswd != null) {
                         cacertsPasswd = cacertsPasswd.trim();
@@ -275,6 +297,10 @@
                         LOG.debug("CA certs have been loaded");
                     }
                     loadCACerts = true;
+                } finally {
+                    if (is != null) {
+                        is.close();
+                    }
                 }
             }
         }
@@ -284,8 +310,9 @@
         String crlLocation = properties.getProperty(prefix + X509_CRL_FILE);
         if (crlLocation != null) {
             crlLocation = crlLocation.trim();
-
-            try (InputStream is = loadInputStream(loader, crlLocation)) {
+            InputStream is = loadInputStream(loader, crlLocation);
+
+            try {
                 CertificateFactory cf = getCertificateFactory();
                 X509CRL crl = (X509CRL)cf.generateCRL(is);
                 
@@ -312,7 +339,11 @@
                 if (DO_DEBUG) {
                     LOG.debug(e.getMessage(), e);
                 }
-                throw new WSSecurityException(WSSecurityException.ErrorCode.FAILURE, "failedCredentialLoad", e);
+                throw new WSSecurityException(WSSecurityException.ErrorCode.FAILURE, "ioError00", e);
+            } finally {
+                if (is != null) {
+                    is.close();
+                }
             }
         }
     }
@@ -357,7 +388,7 @@
      * @param input <code>InputStream</code> to read from
      * @throws WSSecurityException
      */
-    protected KeyStore load(InputStream input, String storepass, String provider, String type) 
+    public KeyStore load(InputStream input, String storepass, String provider, String type) 
         throws WSSecurityException {
         KeyStore ks = null;
         
@@ -370,11 +401,21 @@
                     
             ks.load(input, storepass == null || storepass.length() == 0
                 ? new char[0] : storepass.toCharArray());
-        } catch (IOException | GeneralSecurityException e) {
+        } catch (IOException e) {
             if (DO_DEBUG) {
                 LOG.debug(e.getMessage(), e);
             }
-            throw new WSSecurityException(WSSecurityException.ErrorCode.FAILURE, "failedCredentialLoad", e);
+            throw new WSSecurityException(WSSecurityException.ErrorCode.FAILURE, "ioError00", e);
+        } catch (GeneralSecurityException e) {
+            if (DO_DEBUG) {
+                LOG.debug(e.getMessage(), e);
+            }
+            throw new WSSecurityException(WSSecurityException.ErrorCode.FAILURE, "secError00", e);
+        } catch (Exception e) {
+            if (DO_DEBUG) {
+                LOG.debug(e.getMessage(), e);
+            }
+            throw new WSSecurityException(WSSecurityException.ErrorCode.FAILURE, "error00", e);
         }
         return ks;
     }
@@ -449,47 +490,65 @@
      */
     @Override
     public CertificateFactory getCertificateFactory() throws WSSecurityException {
-        if (certificateFactory != null) {
-            return certificateFactory;
-        }
-        
         String provider = getCryptoProvider();
         String keyStoreProvider = null;
         if (keystore != null) {
             keyStoreProvider = keystore.getProvider().getName();
         }
-        
-        try {
-            if (provider == null || provider.length() == 0) {
-                if (keyStoreProvider != null && keyStoreProvider.length() != 0) {
-                    try {
-                        certificateFactory = 
-                            CertificateFactory.getInstance(
-                                "X.509", mapKeystoreProviderToCertProvider(keyStoreProvider)
+
+        //Try to find a CertificateFactory that generates certs that are fully
+        //compatible with the certs in the KeyStore  (Sun -> Sun, BC -> BC, etc...)
+        CertificateFactory factory = null;
+        if (provider != null) {
+            factory = certFactMap.get(provider);
+        } else if (keyStoreProvider != null) {
+            factory = 
+                certFactMap.get(mapKeystoreProviderToCertProvider(keyStoreProvider));
+            if (factory == null) {
+                factory = certFactMap.get(keyStoreProvider);                
+            }
+        } else {
+            factory = certFactMap.get("DEFAULT");
+        }
+        if (factory == null) {
+            try {
+                if (provider == null || provider.length() == 0) {
+                    if (keyStoreProvider != null && keyStoreProvider.length() != 0) {
+                        try {
+                            factory = 
+                                CertificateFactory.getInstance(
+                                    "X.509", mapKeystoreProviderToCertProvider(keyStoreProvider)
+                                );
+                            certFactMap.put(keyStoreProvider, factory);
+                            certFactMap.put(
+                                mapKeystoreProviderToCertProvider(keyStoreProvider), factory
                             );
-                    } catch (Exception ex) {
-                        LOG.debug(ex.getMessage(), ex);
-                        //Ignore, we'll just use the default since they didn't specify one.
-                        //Hopefully that will work for them.
-                    }
-                }
-                if (certificateFactory == null) {
-                    certificateFactory = CertificateFactory.getInstance("X.509");
-                }
-            } else {
-                certificateFactory = CertificateFactory.getInstance("X.509", provider);
-            }
-        } catch (CertificateException e) {
-            throw new WSSecurityException(
-                WSSecurityException.ErrorCode.SECURITY_TOKEN_UNAVAILABLE, "unsupportedCertType", e
-            );
-        } catch (NoSuchProviderException e) {
-            throw new WSSecurityException(
-                WSSecurityException.ErrorCode.SECURITY_TOKEN_UNAVAILABLE, "noSecProvider", e
-            );
-        }
-
-        return certificateFactory;
+                        } catch (Exception ex) {
+                            LOG.debug(ex.getMessage(), ex);
+                            //Ignore, we'll just use the default since they didn't specify one.
+                            //Hopefully that will work for them.
+                        }
+                    }
+                    if (factory == null) {
+                        factory = CertificateFactory.getInstance("X.509");
+                        certFactMap.put("DEFAULT", factory);
+                    }
+                } else {
+                    factory = CertificateFactory.getInstance("X.509", provider);
+                    certFactMap.put(provider, factory);
+                }
+                certFactMap.put(factory.getProvider().getName(), factory);
+            } catch (CertificateException e) {
+                throw new WSSecurityException(
+                    WSSecurityException.ErrorCode.SECURITY_TOKEN_UNAVAILABLE, "unsupportedCertType", e
+                );
+            } catch (NoSuchProviderException e) {
+                throw new WSSecurityException(
+                    WSSecurityException.ErrorCode.SECURITY_TOKEN_UNAVAILABLE, "noSecProvider", e
+                );
+            }
+        }
+        return factory;
     }
     
     private String mapKeystoreProviderToCertProvider(String s) {
@@ -510,8 +569,8 @@
      */
     @Override
     public String getDefaultX509Identifier() throws WSSecurityException {
-        if (super.getDefaultX509Identifier() != null) {
-            return super.getDefaultX509Identifier();
+        if (defaultAlias != null) {
+            return defaultAlias;
         }
         
         if (keystore != null) {
@@ -520,7 +579,7 @@
                 if (as.hasMoreElements()) {
                     String alias = as.nextElement();
                     if (!as.hasMoreElements()) {
-                        setDefaultX509Identifier(alias);
+                        defaultAlias = alias;
                         return alias;
                     }
                 }
@@ -649,7 +708,15 @@
                 throw new WSSecurityException(WSSecurityException.ErrorCode.FAILURE, "empty", msg);
             }
             return (PrivateKey) keyTmp;
-        } catch (KeyStoreException | UnrecoverableKeyException | NoSuchAlgorithmException ex) {
+        } catch (KeyStoreException ex) {
+            throw new WSSecurityException(
+                WSSecurityException.ErrorCode.FAILURE, "noPrivateKey", ex, ex.getMessage()
+            );
+        } catch (UnrecoverableKeyException ex) {
+            throw new WSSecurityException(
+                WSSecurityException.ErrorCode.FAILURE, "noPrivateKey", ex, ex.getMessage()
+            );
+        } catch (NoSuchAlgorithmException ex) {
             throw new WSSecurityException(
                 WSSecurityException.ErrorCode.FAILURE, "noPrivateKey", ex, ex.getMessage()
             );
@@ -695,7 +762,15 @@
                 throw new WSSecurityException(WSSecurityException.ErrorCode.FAILURE, "empty", msg);
             }
             return (PrivateKey) keyTmp;
-        } catch (KeyStoreException | UnrecoverableKeyException | NoSuchAlgorithmException ex) {
+        } catch (KeyStoreException ex) {
+            throw new WSSecurityException(
+                WSSecurityException.ErrorCode.FAILURE, "noPrivateKey", ex, ex.getMessage()
+            );
+        } catch (UnrecoverableKeyException ex) {
+            throw new WSSecurityException(
+                WSSecurityException.ErrorCode.FAILURE, "noPrivateKey", ex, ex.getMessage()
+            );
+        } catch (NoSuchAlgorithmException ex) {
             throw new WSSecurityException(
                 WSSecurityException.ErrorCode.FAILURE, "noPrivateKey", ex, ex.getMessage()
             );
@@ -734,7 +809,11 @@
             if (foundCerts != null && foundCerts[0] != null && foundCerts[0].equals(certs[0])) {
                 try {
                     certs[0].checkValidity();
-                } catch (CertificateExpiredException | CertificateNotYetValidException e) {
+                } catch (CertificateExpiredException e) {
+                    throw new WSSecurityException(
+                        WSSecurityException.ErrorCode.FAILED_CHECK, "invalidCert", e
+                    );
+                } catch (CertificateNotYetValidException e) {
                     throw new WSSecurityException(
                         WSSecurityException.ErrorCode.FAILED_CHECK, "invalidCert", e
                     );
@@ -798,7 +877,7 @@
             List<X509Certificate> certList = Arrays.asList(x509certs);
             CertPath path = getCertificateFactory().generateCertPath(certList);
 
-            Set<TrustAnchor> set = new HashSet<>();
+            Set<TrustAnchor> set = new HashSet<TrustAnchor>();
             if (truststore != null) {
                 Enumeration<String> truststoreAliases = truststore.aliases();
                 while (truststoreAliases.hasMoreElements()) {
@@ -843,12 +922,6 @@
             
             PKIXParameters param = createPKIXParameters(set, enableRevocation);
             validator.validate(path, param);
-<<<<<<< HEAD
-        } catch (NoSuchProviderException | NoSuchAlgorithmException 
-            | CertificateException | InvalidAlgorithmParameterException
-            | java.security.cert.CertPathValidatorException 
-            | KeyStoreException e) {
-=======
         } catch (NoSuchProviderException e) {
                 throw new WSSecurityException(
                     WSSecurityException.ErrorCode.FAILURE, "certpath", e
@@ -876,7 +949,6 @@
                 );
         } catch (NullPointerException e) {
                 // NPE thrown by JDK 1.7 for one of the test cases
->>>>>>> d886cd0c
                 throw new WSSecurityException(
                     WSSecurityException.ErrorCode.FAILURE, "certpath", e
                 );
@@ -988,17 +1060,20 @@
         try {
             for (Enumeration<String> e = store.aliases(); e.hasMoreElements();) {
                 String alias = e.nextElement();
+                Certificate cert = null;
                 Certificate[] certs = store.getCertificateChain(alias);
                 if (certs == null || certs.length == 0) {
                     // no cert chain, so lets check if getCertificate gives us a result.
-                    Certificate cert = store.getCertificate(alias);
-                    if (cert != null) {
-                        certs = new Certificate[]{cert};
-                    }
-                }
-                
-                if (certs != null && certs.length > 0 && certs[0] instanceof X509Certificate) {
-                    X509Certificate x509cert = (X509Certificate) certs[0];
+                    cert = store.getCertificate(alias);
+                    if (cert == null) {
+                        continue;
+                    }
+                    certs = new Certificate[]{cert};
+                } else {
+                    cert = certs[0];
+                }
+                if (cert instanceof X509Certificate) {
+                    X509Certificate x509cert = (X509Certificate) cert;
                     if (x509cert.getSerialNumber().compareTo(serialNumber) == 0) {
                         Object certName = 
                             createBCX509Name(x509cert.getIssuerX500Principal().getName());
@@ -1069,17 +1144,20 @@
         try {
             for (Enumeration<String> e = store.aliases(); e.hasMoreElements();) {
                 String alias = e.nextElement();
+                Certificate cert = null;
                 Certificate[] certs = store.getCertificateChain(alias);
                 if (certs == null || certs.length == 0) {
                     // no cert chain, so lets check if getCertificate gives us a result.
-                    Certificate cert = store.getCertificate(alias);
-                    if (cert != null) {
-                        certs = new Certificate[]{cert};
-                    }
-                }
-                
-                if (certs != null && certs.length > 0 && certs[0] instanceof X509Certificate) {
-                    X509Certificate x509cert = (X509Certificate) certs[0];
+                    cert = store.getCertificate(alias);
+                    if (cert == null) {
+                        continue;
+                    }
+                    certs = new Certificate[]{cert};
+                } else {
+                    cert = certs[0];
+                }
+                if (cert instanceof X509Certificate) {
+                    X509Certificate x509cert = (X509Certificate) cert;
                     try {
                         sha.update(x509cert.getEncoded());
                     } catch (CertificateEncodingException ex) {
@@ -1145,17 +1223,20 @@
         try {
             for (Enumeration<String> e = store.aliases(); e.hasMoreElements();) {
                 String alias = e.nextElement();
+                Certificate cert = null;
                 Certificate[] certs = store.getCertificateChain(alias);
                 if (certs == null || certs.length == 0) {
                     // no cert chain, so lets check if getCertificate gives us a result.
-                    Certificate cert = store.getCertificate(alias);
-                    if (cert != null) {
-                        certs = new Certificate[]{cert};
-                    }
-                }
-                
-                if (certs != null && certs.length > 0 && certs[0] instanceof X509Certificate) {
-                    X509Certificate x509cert = (X509Certificate) certs[0];
+                    cert = store.getCertificate(alias);
+                    if (cert == null) {
+                        continue;
+                    }
+                    certs = new Certificate[]{cert};
+                } else {
+                    cert = certs[0];
+                }
+                if (cert instanceof X509Certificate) {
+                    X509Certificate x509cert = (X509Certificate) cert;
                     byte[] data = getSKIBytesFromCert(x509cert);
                     if (data.length == skiBytes.length && Arrays.equals(data, skiBytes)) {
                         return certs;
@@ -1273,16 +1354,21 @@
             for (Enumeration<String> e = keyStoreToSearch.aliases(); e.hasMoreElements();) {
                 String alias = e.nextElement();
                 Certificate[] certs = keyStoreToSearch.getCertificateChain(alias);
+                Certificate cert;
                 if (certs == null || certs.length == 0) {
                     // no cert chain, so lets check if getCertificate gives us a result.
-                    Certificate cert = keyStoreToSearch.getCertificate(alias);
-                    if (cert != null) {
-                        certs = new Certificate[]{cert};
-                    }
-                }
-                
-                if (certs != null && certs.length > 0 && certs[0] instanceof X509Certificate
-                    && publicKey.equals(((X509Certificate)certs[0]).getPublicKey())) {
+                    cert = keyStoreToSearch.getCertificate(alias);
+                    if (cert == null) {
+                        continue;
+                    }
+                } else {
+                    cert = certs[0];
+                }
+                if (!(cert instanceof X509Certificate)) {
+                    continue;
+                }
+                X509Certificate x509cert = (X509Certificate) cert;
+                if (publicKey.equals(x509cert.getPublicKey())) {
                     return true;
                 }
             }
@@ -1304,16 +1390,20 @@
         try {
             for (Enumeration<String> e = store.aliases(); e.hasMoreElements();) {
                 String alias = e.nextElement();
+                Certificate cert = null;
                 Certificate[] certs = store.getCertificateChain(alias);
                 if (certs == null || certs.length == 0) {
                     // no cert chain, so lets check if getCertificate gives us a result.
-                    Certificate cert = store.getCertificate(alias);
-                    if (cert != null) {
-                        certs = new Certificate[]{cert};
-                    }
-                }
-                if (certs != null && certs.length > 0 && certs[0] instanceof X509Certificate) {
-                    X500Principal foundRDN = ((X509Certificate)certs[0]).getSubjectX500Principal();
+                    cert = store.getCertificate(alias);
+                    if (cert == null) {
+                        continue;
+                    }
+                    certs = new Certificate[]{cert};
+                } else {
+                    cert = certs[0];
+                }
+                if (cert instanceof X509Certificate) {
+                    X500Principal foundRDN = ((X509Certificate) cert).getSubjectX500Principal();
                     Object certName = createBCX509Name(foundRDN.getName());
 
                     if (subjectRDN.equals(certName)) {
@@ -1361,15 +1451,20 @@
                 String alias = e.nextElement();
                 
                 Certificate[] certs = store.getCertificateChain(alias);
+                Certificate retrievedCert = null;
                 if (certs == null || certs.length == 0) {
                     // no cert chain, so lets check if getCertificate gives us a  result.
-                    Certificate retrievedCert = store.getCertificate(alias);
-                    if (retrievedCert != null) {
-                        certs = new Certificate[]{retrievedCert};
-                    }
-                }
-                
-                if (certs != null && certs.length > 0 && certs[0].equals(cert)) {
+                    retrievedCert = store.getCertificate(alias);
+                    if (retrievedCert == null) {
+                        continue;
+                    }
+                } else {
+                    retrievedCert = certs[0];
+                }
+                if (!(retrievedCert instanceof X509Certificate)) {
+                    continue;
+                }
+                if (retrievedCert.equals(cert)) {
                     return alias;
                 }
             }
