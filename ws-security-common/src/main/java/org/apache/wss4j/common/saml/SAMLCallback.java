/**
 * Licensed to the Apache Software Foundation (ASF) under one
 * or more contributor license agreements. See the NOTICE file
 * distributed with this work for additional information
 * regarding copyright ownership. The ASF licenses this file
 * to you under the Apache License, Version 2.0 (the
 * "License"); you may not use this file except in compliance
 * with the License. You may obtain a copy of the License at
 *
 * http://www.apache.org/licenses/LICENSE-2.0
 *
 * Unless required by applicable law or agreed to in writing,
 * software distributed under the License is distributed on an
 * "AS IS" BASIS, WITHOUT WARRANTIES OR CONDITIONS OF ANY
 * KIND, either express or implied. See the License for the
 * specific language governing permissions and limitations
 * under the License.
 */

package org.apache.wss4j.common.saml;

import org.apache.wss4j.common.crypto.Crypto;
import org.apache.wss4j.common.saml.bean.AdviceBean;
import org.apache.wss4j.common.saml.bean.AttributeStatementBean;
import org.apache.wss4j.common.saml.bean.AuthDecisionStatementBean;
import org.apache.wss4j.common.saml.bean.AuthenticationStatementBean;
import org.apache.wss4j.common.saml.bean.ConditionsBean;
import org.apache.wss4j.common.saml.bean.SubjectBean;
<<<<<<< HEAD
import org.apache.wss4j.common.saml.bean.Version;
import org.opensaml.saml.common.SAMLVersion;
=======
import org.opensaml.common.SAMLVersion;
import org.apache.wss4j.common.saml.bean.Version;
>>>>>>> d886cd0c
import org.w3c.dom.Element;

import javax.security.auth.callback.Callback;

import java.util.ArrayList;
import java.util.List;


/**
 * Class SAMLCallback will be called by the <code>SamlAssertionWrapper</code> during the creation
 * of SAML statements (authentication, attribute, and authz decision). Alternatively, the
 * "assertionElement" member of this class can be set instead, for a pre-existing SAML
 * Assertion.
 */
public class SAMLCallback implements Callback {
    
    /**
     * The SAML Version of the Assertion to create
     */
    private SAMLVersion samlVersion;
    
    /**
     * SAML subject representation
     */
    private SubjectBean subject;
    
    /**
     * The issuer of the Assertion
     */
    private String issuer;
    
    /**
     * SAML Conditions representation
     */
    private ConditionsBean conditions;
    
    /**
     * SAML Advice representation
     */
    private AdviceBean advice;

    /**
     * A list of <code>AuthenticationStatementBean</code> values
     */
    private List<AuthenticationStatementBean> authenticationStatementData;

    /**
     * A list of <code>AttributeStatementBean</code> values
     */
    private List<AttributeStatementBean> attributeStatementData;

    /**
     * A list of <code>AuthDecisionStatementBean</code> values
     */
    private List<AuthDecisionStatementBean> authDecisionStatementData;
    
    /**
     * A DOM Element representation of this SAML Assertion
     */
    private Element assertionElement;
    
    private boolean signAssertion;

    private String issuerKeyName;

    private String issuerKeyPassword;

    private Crypto issuerCrypto;

    private boolean sendKeyValue;

    private String canonicalizationAlgorithm;

    private String signatureAlgorithm;
    
    private String signatureDigestAlgorithm;

    /**
     * Constructor SAMLCallback creates a new SAMLCallback instance.
     */
    public SAMLCallback() {
        authenticationStatementData = new ArrayList<>();
        attributeStatementData = new ArrayList<>();
        authDecisionStatementData = new ArrayList<>();
    }

    /**
     * Method getAuthenticationStatementData returns the authenticationStatementData of this 
     * SAMLCallback object.
     *
     * @return the authenticationStatementData (type List<AuthenticationStatementBean>) of 
     *         this SAMLCallback object.
     */
    public List<AuthenticationStatementBean> getAuthenticationStatementData() {
        return authenticationStatementData;
    }

    /**
     * Method setAuthenticationStatementData sets the authenticationStatementData of this 
     * SAMLCallback object.
     *
     * @param authenticationStatementData the authenticationStatementData of this 
     *        SAMLCallback object.
     */
    public void setAuthenticationStatementData(
        List<AuthenticationStatementBean> authenticationStatementData
    ) {
        this.authenticationStatementData = authenticationStatementData;
    }

    /**
     * Method getAttributeStatementData returns the attributeStatementData of this 
     * SAMLCallback object.
     *
     * @return the attributeStatementData (type List<AttributeStatementBean>) of this 
     *         SAMLCallback object.
     */
    public List<AttributeStatementBean> getAttributeStatementData() {
        return attributeStatementData;
    }

    /**
     * Method setAttributeStatementData sets the attributeStatementData of this SAMLCallback object.
     *
     * @param attributeStatementData the attributeStatementData of this SAMLCallback object.
     */
    public void setAttributeStatementData(List<AttributeStatementBean> attributeStatementData) {
        this.attributeStatementData = attributeStatementData;
    }

    /**
     * Method getAuthDecisionStatementData returns the authDecisionStatementData of this 
     * SAMLCallback object.
     *
     * @return the authDecisionStatementData (type List<AuthDecisionStatementBean>) of this 
     *         SAMLCallback object.
     */
    public List<AuthDecisionStatementBean> getAuthDecisionStatementData() {
        return authDecisionStatementData;
    }

    /**
     * Method setAuthDecisionStatementData sets the authDecisionStatementData of this 
     * SAMLCallback object.
     *
     * @param authDecisionStatementData the authDecisionStatementData of this 
     *        SAMLCallback object.
     */
    public void setAuthDecisionStatementData(
        List<AuthDecisionStatementBean> authDecisionStatementData
    ) {
        this.authDecisionStatementData = authDecisionStatementData;
    }

    /**
     * Method getSubject returns the subject of this SAMLCallback object.
     *
     * @return the subject (type SubjectBean) of this SAMLCallback object.
     */
    public SubjectBean getSubject() {
        if (subject != null) {
            return subject;
        }
        
        // SAML 1.1 case
        if (authenticationStatementData != null) {
            for (AuthenticationStatementBean bean : authenticationStatementData) {
                if (bean.getSubject() != null) {
                    return bean.getSubject();
                }
            }
        }
        
        if (attributeStatementData != null) {
            for (AttributeStatementBean bean : attributeStatementData) {
                if (bean.getSubject() != null) {
                    return bean.getSubject();
                }
            }
        }
        
        if (authDecisionStatementData != null) {
            for (AuthDecisionStatementBean bean : authDecisionStatementData) {
                if (bean.getSubject() != null) {
                    return bean.getSubject();
                }
            }
        }
        
        return null;
    }

    /**
     * Method setSubject sets the subject of this SAMLCallback object.
     *
     * @param subject the subject of this SAMLCallback object.
     */
    public void setSubject(SubjectBean subject) {
        this.subject = subject;
    }
    
    /**
     * Method getIssuer returns the issuer of this SAMLCallback object.
     *
     * @return the issuer of this SAMLCallback object.
     */
    public String getIssuer() {
        return issuer;
    }

    /**
     * Method setIssuer sets the issuer of this SAMLCallback object.
     *
     * @param issuer the issuer of this SAMLCallback object.
     */
    public void setIssuer(String issuer) {
        this.issuer = issuer;
    }
    
    /**
     * Method getConditions returns the conditions of this SAMLCallback object.
     *
     * @return the conditions (type ConditionsBean) of this SAMLCallback object.
     */
    public ConditionsBean getConditions() {
        return conditions;
    }

    /**
     * Method setConditions sets the conditions of this SAMLCallback object.
     *
     * @param conditions the conditions of this SAMLCallback object.
     */
    public void setConditions(ConditionsBean conditions) {
        this.conditions = conditions;
    }
    
    /**
     * Set the SAMLVersion of the assertion to create
     * @param samlVersion the SAMLVersion of the assertion to create
     */
    @Deprecated
    public void setSamlVersion(SAMLVersion samlVersion) {
        this.samlVersion = samlVersion;
    }
    
    /**
     * Get the SAMLVersion of the assertion to create
     * @return the SAMLVersion of the assertion to create
     */
    public SAMLVersion getSamlVersion() {
        return samlVersion;
    }
    
    /**
     * Set the SAML Version of the assertion to create
     * @param samlVersion the SAML Version of the assertion to create
     */
    public void setSamlVersion(Version samlVersion) {
        if (samlVersion == Version.SAML_20) {
            this.samlVersion = SAMLVersion.VERSION_20;
        } else if (samlVersion == Version.SAML_11) {
            this.samlVersion = SAMLVersion.VERSION_11;
        } else if (samlVersion == Version.SAML_10) {
            this.samlVersion = SAMLVersion.VERSION_10;
        }
    }
    
    /**
     * Set the DOM representation of this SAML Assertion
     * @param assertionElement the DOM representation of this SAML Assertion
     */
    public void setAssertionElement(Element assertionElement) {
        this.assertionElement = assertionElement;
    }
    
    /**
     * Get the DOM representation of this SAML Assertion
     * @return the DOM representation of this SAML Assertion
     */
    public Element getAssertionElement() {
        return assertionElement;
    }
    
    public boolean isSignAssertion() {
        return signAssertion;
    }

    public void setSignAssertion(boolean signAssertion) {
        this.signAssertion = signAssertion;
    }

    public String getIssuerKeyName() {
        return issuerKeyName;
    }

    public void setIssuerKeyName(String issuerKeyName) {
        this.issuerKeyName = issuerKeyName;
    }

    public String getIssuerKeyPassword() {
        return issuerKeyPassword;
    }

    public void setIssuerKeyPassword(String issuerKeyPassword) {
        this.issuerKeyPassword = issuerKeyPassword;
    }

    public Crypto getIssuerCrypto() {
        return issuerCrypto;
    }

    public void setIssuerCrypto(Crypto issuerCrypto) {
        this.issuerCrypto = issuerCrypto;
    }

    public boolean isSendKeyValue() {
        return sendKeyValue;
    }

    public void setSendKeyValue(boolean sendKeyValue) {
        this.sendKeyValue = sendKeyValue;
    }

    public String getCanonicalizationAlgorithm() {
        return canonicalizationAlgorithm;
    }

    public void setCanonicalizationAlgorithm(String canonicalizationAlgorithm) {
        this.canonicalizationAlgorithm = canonicalizationAlgorithm;
    }

    public String getSignatureAlgorithm() {
        return signatureAlgorithm;
    }

    public void setSignatureAlgorithm(String signatureAlgorithm) {
        this.signatureAlgorithm = signatureAlgorithm;
    }

    public String getSignatureDigestAlgorithm() {
        return signatureDigestAlgorithm;
    }

    public void setSignatureDigestAlgorithm(String signatureDigestAlgorithm) {
        this.signatureDigestAlgorithm = signatureDigestAlgorithm;
    }

    public AdviceBean getAdvice() {
        return advice;
    }

    public void setAdvice(AdviceBean advice) {
        this.advice = advice;
    }
}<|MERGE_RESOLUTION|>--- conflicted
+++ resolved
@@ -26,13 +26,8 @@
 import org.apache.wss4j.common.saml.bean.AuthenticationStatementBean;
 import org.apache.wss4j.common.saml.bean.ConditionsBean;
 import org.apache.wss4j.common.saml.bean.SubjectBean;
-<<<<<<< HEAD
-import org.apache.wss4j.common.saml.bean.Version;
-import org.opensaml.saml.common.SAMLVersion;
-=======
 import org.opensaml.common.SAMLVersion;
 import org.apache.wss4j.common.saml.bean.Version;
->>>>>>> d886cd0c
 import org.w3c.dom.Element;
 
 import javax.security.auth.callback.Callback;
@@ -114,9 +109,9 @@
      * Constructor SAMLCallback creates a new SAMLCallback instance.
      */
     public SAMLCallback() {
-        authenticationStatementData = new ArrayList<>();
-        attributeStatementData = new ArrayList<>();
-        authDecisionStatementData = new ArrayList<>();
+        authenticationStatementData = new ArrayList<AuthenticationStatementBean>();
+        attributeStatementData = new ArrayList<AttributeStatementBean>();
+        authDecisionStatementData = new ArrayList<AuthDecisionStatementBean>();
     }
 
     /**
