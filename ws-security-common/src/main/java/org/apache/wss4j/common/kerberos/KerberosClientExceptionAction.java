--- conflicted
+++ resolved
@@ -39,15 +39,11 @@
  * Key Distribution Center.
  */
 public class KerberosClientExceptionAction implements PrivilegedExceptionAction<KerberosContext> {
-<<<<<<< HEAD
-    private static final boolean IS_IBM_VENDOR = System.getProperty("java.vendor").startsWith("IBM");
-=======
     private static final String JAVA_VERSION = System.getProperty("java.version");
     private static final boolean IS_JAVA_5_OR_6 = JAVA_VERSION.startsWith("1.5") || JAVA_VERSION.startsWith("1.6");
     private static final boolean IS_ORACLE_JAVA_VENDOR = System.getProperty("java.vendor").startsWith("Oracle");
     private static final boolean IS_IBM_JAVA_VENDOR = System.getProperty("java.vendor").startsWith("IBM");
     private static final boolean IS_HP_JAVA_VENDOR = System.getProperty("java.vendor").startsWith("Hewlett-Packard");
->>>>>>> 9a82bbd1
 
     private static final String SUN_JGSS_INQUIRE_TYPE_CLASS = "com.sun.security.jgss.InquireType";
     private static final String SUN_JGSS_EXT_GSSCTX_CLASS = "com.sun.security.jgss.ExtendedGSSContext";
@@ -121,16 +117,6 @@
         krbCtx.setGssContext(secContext);
         krbCtx.setKerberosToken(returnedToken);
 
-<<<<<<< HEAD
-        try {
-            @SuppressWarnings("rawtypes")
-            Class inquireType = Class.forName(IS_IBM_VENDOR ? IBM_JGSS_INQUIRE_TYPE_CLASS 
-                : SUN_JGSS_INQUIRE_TYPE_CLASS);
-
-            @SuppressWarnings("rawtypes")
-            Class extendedGSSContext = Class.forName(IS_IBM_VENDOR ? IBM_JGSS_EXT_GSSCTX_CLASS 
-                : SUN_JGSS_EXT_GSSCTX_CLASS);
-=======
         if (!IS_JAVA_5_OR_6 && (IS_ORACLE_JAVA_VENDOR || IS_IBM_JAVA_VENDOR  || IS_HP_JAVA_VENDOR)) {
             try {
                 @SuppressWarnings("rawtypes")
@@ -138,22 +124,13 @@
 
                 @SuppressWarnings("rawtypes")
                 Class extendedGSSContext = Class.forName(IS_IBM_JAVA_VENDOR ? IBM_JGSS_EXT_GSSCTX_CLASS : SUN_JGSS_EXT_GSSCTX_CLASS);
->>>>>>> 9a82bbd1
 
-            @SuppressWarnings("unchecked")
-            Method inquireSecContext = extendedGSSContext.getMethod("inquireSecContext", inquireType);
+                @SuppressWarnings("unchecked")
+                Method inquireSecContext = extendedGSSContext.getMethod("inquireSecContext", inquireType);
 
-            @SuppressWarnings("unchecked")
-            Key key = (Key) inquireSecContext.invoke(secContext, Enum.valueOf(inquireType, "KRB5_GET_SESSION_KEY"));
+                @SuppressWarnings("unchecked")
+                Key key = (Key) inquireSecContext.invoke(secContext, Enum.valueOf(inquireType, "KRB5_GET_SESSION_KEY"));
 
-<<<<<<< HEAD
-            krbCtx.setSecretKey(key);
-        } catch (ClassNotFoundException | NoSuchMethodException | IllegalAccessException
-            | InvocationTargetException e) {
-            throw new WSSecurityException(
-                ErrorCode.FAILURE, e, "kerberosServiceTicketError"
-            );
-=======
                 krbCtx.setSecretKey(key);
             } catch (ClassNotFoundException | NoSuchMethodException | IllegalAccessException
                 | InvocationTargetException e) {
@@ -161,7 +138,6 @@
                     ErrorCode.FAILURE, e, "kerberosServiceTicketError"
                 );
             }
->>>>>>> 9a82bbd1
         }
 
         return krbCtx;
