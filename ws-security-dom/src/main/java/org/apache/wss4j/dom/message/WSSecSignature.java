--- conflicted
+++ resolved
@@ -19,8 +19,32 @@
 
 package org.apache.wss4j.dom.message;
 
+import org.apache.wss4j.dom.WSConstants;
+import org.apache.wss4j.dom.WSDocInfo;
+import org.apache.wss4j.dom.WSSConfig;
+import org.apache.wss4j.common.WSEncryptionPart;
+import org.apache.wss4j.common.crypto.Crypto;
+import org.apache.wss4j.common.crypto.CryptoType;
+import org.apache.wss4j.common.ext.WSSecurityException;
+import org.apache.wss4j.common.util.KeyUtils;
+import org.apache.wss4j.dom.message.token.BinarySecurity;
+import org.apache.wss4j.dom.message.token.DOMX509Data;
+import org.apache.wss4j.dom.message.token.DOMX509IssuerSerial;
+import org.apache.wss4j.dom.message.token.KerberosSecurity;
+import org.apache.wss4j.dom.message.token.PKIPathSecurity;
+import org.apache.wss4j.dom.message.token.Reference;
+import org.apache.wss4j.dom.message.token.SecurityTokenReference;
+import org.apache.wss4j.dom.message.token.X509Security;
+import org.apache.wss4j.dom.transform.STRTransform;
+import org.apache.wss4j.dom.util.WSSecurityUtil;
+import org.apache.xml.security.utils.Base64;
+import org.w3c.dom.Document;
+import org.w3c.dom.Element;
+import org.w3c.dom.Node;
+
 import java.security.NoSuchProviderException;
 import java.security.cert.X509Certificate;
+import java.util.ArrayList;
 import java.util.List;
 
 import javax.xml.crypto.XMLStructure;
@@ -28,38 +52,15 @@
 import javax.xml.crypto.dsig.CanonicalizationMethod;
 import javax.xml.crypto.dsig.SignatureMethod;
 import javax.xml.crypto.dsig.SignedInfo;
-import javax.xml.crypto.dsig.XMLSignContext;
 import javax.xml.crypto.dsig.XMLSignature;
 import javax.xml.crypto.dsig.XMLSignatureFactory;
+import javax.xml.crypto.dsig.XMLSignContext;
 import javax.xml.crypto.dsig.dom.DOMSignContext;
 import javax.xml.crypto.dsig.keyinfo.KeyInfo;
 import javax.xml.crypto.dsig.keyinfo.KeyInfoFactory;
 import javax.xml.crypto.dsig.keyinfo.KeyValue;
 import javax.xml.crypto.dsig.spec.C14NMethodParameterSpec;
 import javax.xml.crypto.dsig.spec.ExcC14NParameterSpec;
-
-import org.apache.wss4j.common.WSEncryptionPart;
-import org.apache.wss4j.common.crypto.Crypto;
-import org.apache.wss4j.common.crypto.CryptoType;
-import org.apache.wss4j.common.ext.WSSecurityException;
-import org.apache.wss4j.common.token.BinarySecurity;
-import org.apache.wss4j.common.token.DOMX509Data;
-import org.apache.wss4j.common.token.DOMX509IssuerSerial;
-import org.apache.wss4j.common.token.PKIPathSecurity;
-import org.apache.wss4j.common.token.Reference;
-import org.apache.wss4j.common.token.SecurityTokenReference;
-import org.apache.wss4j.common.token.X509Security;
-import org.apache.wss4j.common.util.KeyUtils;
-import org.apache.wss4j.common.util.XMLUtils;
-import org.apache.wss4j.dom.WSConstants;
-import org.apache.wss4j.dom.WSDocInfo;
-import org.apache.wss4j.dom.message.token.KerberosSecurity;
-import org.apache.wss4j.dom.transform.STRTransform;
-import org.apache.wss4j.dom.util.WSSecurityUtil;
-import org.apache.xml.security.utils.Base64;
-import org.w3c.dom.Document;
-import org.w3c.dom.Element;
-import org.w3c.dom.Node;
 
 
 /**
@@ -77,25 +78,26 @@
     private static final org.slf4j.Logger LOG = 
         org.slf4j.LoggerFactory.getLogger(WSSecSignature.class);
 
+    protected boolean useSingleCert = true;
+    protected String sigAlgo;
+    protected String canonAlgo = WSConstants.C14N_EXCL_OMIT_COMMENTS;
+    protected byte[] signatureValue;
+    protected Document document;
+    protected WSDocInfo wsDocInfo;
+    protected String certUri;
+    protected String keyInfoUri;
+    protected SecurityTokenReference secRef;
+    protected String strUri;
+    protected BinarySecurity bstToken;
+    
     protected XMLSignatureFactory signatureFactory;
     protected KeyInfo keyInfo;
     protected CanonicalizationMethod c14nMethod;
     protected XMLSignature sig;
     protected byte[] secretKey;
-    protected Document document;
-    protected WSDocInfo wsDocInfo;
-    protected String strUri;
-    protected BinarySecurity bstToken;
-    protected String keyInfoUri;
-    protected String certUri;
-    protected byte[] signatureValue;
-    
-    private boolean useSingleCert = true;
-    private String sigAlgo;
-    private String canonAlgo = WSConstants.C14N_EXCL_OMIT_COMMENTS;
-    private SecurityTokenReference secRef;
-    private String customTokenValueType;
-    private String customTokenId;
+    protected String customTokenValueType;
+    protected String customTokenId;
+    
     private String encrKeySha1value;
     private Crypto crypto;
     private String digestAlgo = WSConstants.SHA1;
@@ -104,10 +106,14 @@
     private boolean useCustomSecRef;
     private boolean bstAddedToSecurityHeader;
     private boolean includeSignatureToken;
-    private boolean addInclusivePrefixes = true;
 
     public WSSecSignature() {
         super();
+        init();
+    }
+    
+    public WSSecSignature(WSSConfig config) {
+        super(config);
         init();
     }
     
@@ -156,7 +162,8 @@
 
         try {
             C14NMethodParameterSpec c14nSpec = null;
-            if (addInclusivePrefixes && canonAlgo.equals(WSConstants.C14N_EXCL_OMIT_COMMENTS)) {
+            if (getWsConfig().isAddInclusivePrefixes() 
+                && canonAlgo.equals(WSConstants.C14N_EXCL_OMIT_COMMENTS)) {
                 List<String> prefixes = 
                     getInclusivePrefixes(secHeader.getSecurityHeader(), false);
                 c14nSpec = new ExcC14NParameterSpec(prefixes);
@@ -170,14 +177,10 @@
             );
         }
 
-        keyInfoUri = getIdAllocator().createSecureId("KI-", keyInfo);
+        keyInfoUri = getWsConfig().getIdAllocator().createSecureId("KI-", keyInfo);
         if (!useCustomSecRef) {
             secRef = new SecurityTokenReference(doc);
-<<<<<<< HEAD
-            strUri = getIdAllocator().createSecureId("STR-", secRef);
-=======
             strUri = getWsConfig().getIdAllocator().createSecureId("STR-", secRef);
->>>>>>> d886cd0c
             secRef.addWSSENamespace();
             secRef.addWSUNamespace();
             secRef.setID(strUri);
@@ -214,7 +217,7 @@
                 DOMX509IssuerSerial domIssuerSerial = 
                     new DOMX509IssuerSerial(doc, issuer, serialNumber);
                 DOMX509Data domX509Data = new DOMX509Data(doc, domIssuerSerial);
-                secRef.setUnknownElement(domX509Data.getElement());
+                secRef.setX509Data(domX509Data);
                 
                 if (includeSignatureToken) {
                     addBST(certs);
@@ -245,7 +248,7 @@
                 if (encrKeySha1value != null) {
                     secRef.setKeyIdentifierEncKeySHA1(encrKeySha1value);
                 } else {
-                    byte[] digestBytes = KeyUtils.generateDigest(secretKey);
+                    byte[] digestBytes = WSSecurityUtil.generateDigest(secretKey);
                     secRef.setKeyIdentifierEncKeySHA1(Base64.encode(digestBytes));
                 }
                 secRef.addTokenType(WSConstants.WSS_ENC_KEY_VALUE_TYPE);
@@ -368,18 +371,26 @@
         }
 
         prepare(doc, cr, secHeader);
-        if (getParts().isEmpty()) {
-            getParts().add(WSSecurityUtil.getDefaultEncryptionPart(document));
+        if (parts == null) {
+            parts = new ArrayList<WSEncryptionPart>(1);
+            String soapNamespace = WSSecurityUtil.getSOAPNamespace(doc.getDocumentElement());
+            WSEncryptionPart encP = 
+                new WSEncryptionPart(
+                    WSConstants.ELEM_BODY, 
+                    soapNamespace, 
+                    "Content"
+                );
+            parts.add(encP);
         } else {
-            for (WSEncryptionPart part : getParts()) {
-                if (part.getId() == null && "STRTransform".equals(part.getName())) {
+            for (WSEncryptionPart part : parts) {
+                if ("STRTransform".equals(part.getName()) && part.getId() == null) {
                     part.setId(strUri);
                 }
             }
         }
 
         List<javax.xml.crypto.dsig.Reference> referenceList = 
-            addReferencesToSign(getParts(), secHeader);
+            addReferencesToSign(parts, secHeader);
 
         computeSignature(referenceList);
         
@@ -413,7 +424,7 @@
                 wsDocInfo,
                 signatureFactory, 
                 secHeader, 
-                addInclusivePrefixes, 
+                getWsConfig(), 
                 digestAlgo
             );
     }
@@ -425,8 +436,10 @@
      */
     public Element getSignatureElement() {
         return
-            XMLUtils.getDirectChildElement(
-                securityHeader, WSConstants.SIG_LN, WSConstants.SIG_NS
+            WSSecurityUtil.getDirectChildElement(
+                securityHeader,
+                WSConstants.SIG_LN,
+                WSConstants.SIG_NS
             );
     }
     
@@ -525,7 +538,7 @@
                     signedInfo, 
                     keyInfo,
                     null,
-                    getIdAllocator().createId("SIG-", null),
+                    getWsConfig().getIdAllocator().createId("SIG-", null),
                     null);
             
             //
@@ -561,6 +574,9 @@
             
             // Add the elements to sign to the Signature Context
             wsDocInfo.setTokensOnContext((DOMSignContext)signContext);
+            if (secRef != null && secRef.getElement() != null) {
+                WSSecurityUtil.storeElementInContext((DOMSignContext)signContext, secRef.getElement());
+            }
             sig.sign(signContext);
             
             signatureValue = sig.getSignatureValue().getValue();
@@ -806,7 +822,7 @@
                         "noUserCertsFound",
                         user, "signature");
             }
-            certUri = getIdAllocator().createSecureId("X509-", certs[0]);  
+            certUri = getWsConfig().getIdAllocator().createSecureId("X509-", certs[0]);  
             //
             // If no signature algorithm was set try to detect it according to the
             // data stored in the certificate.
@@ -836,13 +852,5 @@
     public void setIncludeSignatureToken(boolean includeSignatureToken) {
         this.includeSignatureToken = includeSignatureToken;
     }
-
-    public boolean isAddInclusivePrefixes() {
-        return addInclusivePrefixes;
-    }
-
-    public void setAddInclusivePrefixes(boolean addInclusivePrefixes) {
-        this.addInclusivePrefixes = addInclusivePrefixes;
-    }
     
 }