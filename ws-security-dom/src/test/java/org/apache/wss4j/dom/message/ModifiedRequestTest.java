/**
 * Licensed to the Apache Software Foundation (ASF) under one
 * or more contributor license agreements. See the NOTICE file
 * distributed with this work for additional information
 * regarding copyright ownership. The ASF licenses this file
 * to you under the Apache License, Version 2.0 (the
 * "License"); you may not use this file except in compliance
 * with the License. You may obtain a copy of the License at
 *
 * http://www.apache.org/licenses/LICENSE-2.0
 *
 * Unless required by applicable law or agreed to in writing,
 * software distributed under the License is distributed on an
 * "AS IS" BASIS, WITHOUT WARRANTIES OR CONDITIONS OF ANY
 * KIND, either express or implied. See the License for the
 * specific language governing permissions and limitations
 * under the License.
 */

package org.apache.wss4j.dom.message;

import java.text.DateFormat;
<<<<<<< HEAD
=======
import java.util.ArrayList;
>>>>>>> d886cd0c
import java.util.Date;
import java.util.List;

import javax.security.auth.callback.CallbackHandler;
import javax.xml.datatype.Duration;
import javax.xml.datatype.XMLGregorianCalendar;

import org.apache.wss4j.common.WSEncryptionPart;
import org.apache.wss4j.common.crypto.Crypto;
import org.apache.wss4j.common.crypto.CryptoFactory;
import org.apache.wss4j.common.ext.WSSecurityException;
import org.apache.wss4j.common.saml.SAMLCallback;
import org.apache.wss4j.common.saml.SAMLUtil;
import org.apache.wss4j.common.saml.SamlAssertionWrapper;
import org.apache.wss4j.common.saml.builder.SAML1Constants;
import org.apache.wss4j.common.util.XMLUtils;
import org.apache.wss4j.dom.WSConstants;
import org.apache.wss4j.dom.WSSConfig;
import org.apache.wss4j.dom.WSSecurityEngine;
import org.apache.wss4j.dom.WSSecurityEngineResult;
import org.apache.wss4j.dom.common.KeystoreCallbackHandler;
import org.apache.wss4j.dom.common.SAML1CallbackHandler;
import org.apache.wss4j.dom.common.SOAPUtil;
import org.apache.wss4j.dom.common.SecurityTestUtil;
<<<<<<< HEAD
import org.apache.wss4j.dom.handler.WSHandlerResult;
=======
>>>>>>> d886cd0c
import org.apache.wss4j.dom.saml.WSSecSignatureSAML;
import org.apache.wss4j.dom.util.WSSecurityUtil;
import org.apache.wss4j.dom.util.XmlSchemaDateFormat;
import org.w3c.dom.Document;
import org.w3c.dom.Element;
import org.w3c.dom.Node;

/**
 * This class tests the modification of requests.
 */
public class ModifiedRequestTest extends org.junit.Assert {
    private static final org.slf4j.Logger LOG = 
        org.slf4j.LoggerFactory.getLogger(ModifiedRequestTest.class);
    private static final String SOAPMSG = 
        "<?xml version=\"1.0\" encoding=\"UTF-8\"?>" 
        + "<SOAP-ENV:Envelope "
        +   "xmlns:SOAP-ENV=\"http://schemas.xmlsoap.org/soap/envelope/\" "
        +   "xmlns:xsd=\"http://www.w3.org/2001/XMLSchema\" "
        +   "xmlns:xsi=\"http://www.w3.org/2001/XMLSchema-instance\">" 
        +   "<SOAP-ENV:Body>" 
        +       "<add xmlns=\"http://ws.apache.org/counter/counter_port_type\">" 
        +           "<value xmlns=\"http://blah.com\">15</value>" 
        +       "</add>" 
        +   "</SOAP-ENV:Body>" 
        + "</SOAP-ENV:Envelope>";
    
    private WSSecurityEngine secEngine = new WSSecurityEngine();
    private CallbackHandler callbackHandler = new KeystoreCallbackHandler();
    private Crypto crypto = null;
    
    @org.junit.AfterClass
    public static void cleanup() throws Exception {
        SecurityTestUtil.cleanup();
    }
    
    public ModifiedRequestTest() throws Exception {
        WSSConfig.init();
        crypto = CryptoFactory.getInstance();
    }

    /**
     * Test that signs a SOAP body element "value". The SOAP request is then modified
     * so that the signed "value" element is put in the header, and the value of the
     * original element is changed. This test will fail as the request will contain
     * multiple elements with the same wsu:Id.
     */
    @org.junit.Test
    public void testMovedElement() throws Exception {
        WSSecSignature builder = new WSSecSignature();
        builder.setUserInfo("16c73ab6-b892-458f-abf5-2f875f74882e", "security");
        LOG.info("Before Signing....");
        Document doc = SOAPUtil.toSOAPPart(SOAPMSG);
        WSSecHeader secHeader = new WSSecHeader();
        secHeader.insertSecurityHeader(doc);
        
        WSEncryptionPart encP =
            new WSEncryptionPart(
                "value",
                "http://blah.com",
                "");
        builder.getParts().add(encP);
        
        Document signedDoc = builder.build(doc, crypto, secHeader);
        
        //
        // Replace the signed element with a modified element, and move the original
        // signed element into the SOAP header
        //
        org.w3c.dom.Element secHeaderElement = secHeader.getSecurityHeader();
        org.w3c.dom.Element envelopeElement = signedDoc.getDocumentElement();
        org.w3c.dom.Node valueNode = 
            envelopeElement.getElementsByTagNameNS("http://blah.com", "value").item(0);
        org.w3c.dom.Node clonedValueNode = valueNode.cloneNode(true);
        secHeaderElement.appendChild(clonedValueNode);
        valueNode.getFirstChild().setNodeValue("250");
        
        if (LOG.isDebugEnabled()) {
            LOG.debug("After Signing....");
            String outputString = 
                XMLUtils.PrettyDocumentToString(signedDoc);
            LOG.debug(outputString);
        }
        
        try {
            verify(signedDoc);
            fail("Failure expected on multiple elements with the same wsu:Id");
        } catch (WSSecurityException ex) {
            assertTrue(ex.getErrorCode() == WSSecurityException.ErrorCode.FAILED_CHECK);
            assertTrue(ex.getMessage().startsWith("javax.xml.crypto.URIReferenceException: " +
                    "org.apache.xml.security.utils.resolver.ResourceResolverException: " +
                    "Cannot resolve element with ID "));
        }
    }
    
    
    /**
     * Test that signs a SOAP body element "value". The SOAP request is then modified
     * so that the signed "value" element is put in the header, and the value of the
     * original element is changed. The wsu:Id value of the original element is also
     * changed. Signature verification will pass, so we need to check the Elements.
     */
    @org.junit.Test
    public void testMovedElementChangedId() throws Exception {
        WSSecSignature builder = new WSSecSignature();
        builder.setUserInfo("16c73ab6-b892-458f-abf5-2f875f74882e", "security");
        LOG.info("Before Signing....");
        Document doc = SOAPUtil.toSOAPPart(SOAPMSG);
        WSSecHeader secHeader = new WSSecHeader();
        secHeader.insertSecurityHeader(doc);
        
        WSEncryptionPart encP =
            new WSEncryptionPart(
                "value",
                "http://blah.com",
                "");
        builder.getParts().add(encP);
        
        Document signedDoc = builder.build(doc, crypto, secHeader);
        
        //
        // Replace the signed element with a modified element, and move the original
        // signed element into the SOAP header
        //
        org.w3c.dom.Element secHeaderElement = secHeader.getSecurityHeader();
        org.w3c.dom.Element envelopeElement = signedDoc.getDocumentElement();
        org.w3c.dom.Node valueNode = 
            envelopeElement.getElementsByTagNameNS("http://blah.com", "value").item(0);
        org.w3c.dom.Node clonedValueNode = valueNode.cloneNode(true);
        secHeaderElement.appendChild(clonedValueNode);
        valueNode.getFirstChild().setNodeValue("250");
        ((org.w3c.dom.Element)valueNode).setAttributeNS(
             WSConstants.WSU_NS, "wsu:Id", "id-250"
        );
        
        if (LOG.isDebugEnabled()) {
            LOG.debug("After Signing....");
            String outputString = 
                XMLUtils.PrettyDocumentToString(signedDoc);
            LOG.debug(outputString);
        }
        
        //
        // Check the signature...this should pass
        //
<<<<<<< HEAD
        WSHandlerResult results = verify(signedDoc);
=======
        List<WSSecurityEngineResult> results = verify(signedDoc);
>>>>>>> d886cd0c
        
        //
        // Finally we need to check that the Element that was signed is what we expect to be signed
        //
        envelopeElement = signedDoc.getDocumentElement();
        org.w3c.dom.Node bodyNode = 
            envelopeElement.getElementsByTagNameNS(
                WSConstants.URI_SOAP11_ENV, "Body"
            ).item(0);
        valueNode = 
            ((org.w3c.dom.Element)bodyNode).getElementsByTagNameNS(
                "http://blah.com", "value"
            ).item(0);
        
        List<WSSecurityEngineResult> signedResults = 
<<<<<<< HEAD
            results.getActionResults().get(WSConstants.SIGN);
=======
            WSSecurityUtil.fetchAllActionResults(results, WSConstants.SIGN);
>>>>>>> d886cd0c
        try {
            WSSecurityUtil.verifySignedElement((org.w3c.dom.Element)valueNode, signedResults);
            fail("Failure expected on the required element not being signed");
        } catch (WSSecurityException ex) {
            assertTrue(ex.getErrorCode() == WSSecurityException.ErrorCode.FAILED_CHECK);
        }
    }
    
    /**
     * Test a duplicated signed SAML Assertion.
     */
    @org.junit.Test
    public void testDuplicatedSignedSAMLAssertion() throws Exception {
        SAML1CallbackHandler callbackHandler = new SAML1CallbackHandler();
        callbackHandler.setStatement(SAML1CallbackHandler.Statement.AUTHN);
        callbackHandler.setConfirmationMethod(SAML1Constants.CONF_SENDER_VOUCHES);
        callbackHandler.setIssuer("www.example.com");
        
        SAMLCallback samlCallback = new SAMLCallback();
        SAMLUtil.doSAMLCallback(callbackHandler, samlCallback);
        SamlAssertionWrapper samlAssertion = new SamlAssertionWrapper(samlCallback);
        
        WSSecSignatureSAML wsSign = new WSSecSignatureSAML();
        wsSign.setKeyIdentifierType(WSConstants.BST_DIRECT_REFERENCE);
        
        Document doc = SOAPUtil.toSOAPPart(SOAPUtil.SAMPLE_SOAP_MSG);
        WSSecHeader secHeader = new WSSecHeader();
        secHeader.insertSecurityHeader(doc);
        
        Document signedDoc = 
            wsSign.build(
                doc, null, samlAssertion, crypto, "16c73ab6-b892-458f-abf5-2f875f74882e",
                "security", secHeader
            );
        Element assertionElement = (Element) samlAssertion.getElement().cloneNode(true);
        assertionElement.removeChild(assertionElement.getFirstChild());
        secHeader.getSecurityHeader().appendChild(assertionElement);

        if (LOG.isDebugEnabled()) {
            LOG.debug("SAML 1.1 Authn Assertion (sender vouches):");
            String outputString = 
                XMLUtils.PrettyDocumentToString(signedDoc);
            LOG.debug(outputString);
        }
        
        try {
            verify(signedDoc);
            fail("Failure expected on duplicate tokens");
        } catch (WSSecurityException ex) {
            assertTrue(ex.getMessage().contains(
                "Multiple security tokens with the same Id have been detected"
            ));
        }
    }
    
    /**
     * Test a duplicated signed UsernameToken
     */
    @org.junit.Test
    public void testDuplicatedSignedUsernameToken() throws Exception {
        Document doc = SOAPUtil.toSOAPPart(SOAPUtil.SAMPLE_SOAP_MSG);
        WSSecHeader secHeader = new WSSecHeader();
        secHeader.insertSecurityHeader(doc);
        
        WSSecUsernameToken usernameToken = new WSSecUsernameToken();
        usernameToken.setUserInfo("wss86", "security");
        Document createdDoc = usernameToken.build(doc, secHeader);
        
        WSSecSignature builder = new WSSecSignature();
        builder.setUserInfo("16c73ab6-b892-458f-abf5-2f875f74882e", "security");
        
        WSEncryptionPart encP =
            new WSEncryptionPart(
                "UsernameToken",
                WSConstants.WSSE_NS,
                "");
        builder.getParts().add(encP);
        
        builder.prepare(createdDoc, crypto, secHeader);
        
        List<javax.xml.crypto.dsig.Reference> referenceList = 
            builder.addReferencesToSign(builder.getParts(), secHeader);

        builder.computeSignature(referenceList, false, null);
        
        secHeader.getSecurityHeader().appendChild(
            usernameToken.getUsernameTokenElement().cloneNode(true)
        );
        
        if (LOG.isDebugEnabled()) {
            LOG.debug("Signed Timestamp");
            String outputString = 
                XMLUtils.PrettyDocumentToString(doc);
            LOG.debug(outputString);
        }
        
        try {
            verify(doc);
            fail("Failure expected on duplicate tokens");
        } catch (WSSecurityException ex) {
            assertTrue(ex.getMessage().contains(
                "Multiple security tokens with the same Id have been detected"
            ));
        }
    }
    
    /**
     * Test for when an EncryptedData structure is modified
     */
    @org.junit.Test
    public void testModifiedEncryptedDataStructure() throws Exception {
        WSSecEncrypt builder = new WSSecEncrypt();
        builder.setUserInfo("wss40");
        builder.setKeyIdentifierType(WSConstants.BST_DIRECT_REFERENCE);
        builder.setSymmetricEncAlgorithm(WSConstants.TRIPLE_DES);
        Document doc = SOAPUtil.toSOAPPart(SOAPUtil.SAMPLE_SOAP_MSG);
        WSSecHeader secHeader = new WSSecHeader();
        secHeader.insertSecurityHeader(doc);
        Crypto wssCrypto = CryptoFactory.getInstance("wss40.properties");
        Document encryptedDoc = builder.build(doc, wssCrypto, secHeader);

        Element body = WSSecurityUtil.findBodyElement(doc);
        Element encryptionMethod = 
            XMLUtils.findElement(body, "EncryptionMethod", WSConstants.ENC_NS);
        encryptionMethod.setAttributeNS(null, "Algorithm", "http://new-algorithm");
        
        String outputString = 
            XMLUtils.PrettyDocumentToString(encryptedDoc);
        if (LOG.isDebugEnabled()) {
            LOG.debug(outputString);
        }
        
        WSSecurityEngine newEngine = new WSSecurityEngine();
        try {
            newEngine.processSecurityHeader(doc, null, new KeystoreCallbackHandler(), wssCrypto);
            fail("Failure expected on a modified EncryptedData structure");
        } catch (WSSecurityException ex) {
            // expected
        }
    }
    
    /**
     * Test for when some EncryptedData CipherValue data is modified.
     */
    @org.junit.Test
    public void testModifiedEncryptedDataCipherValue() throws Exception {
        WSSecEncrypt builder = new WSSecEncrypt();
        builder.setUserInfo("wss40");
        builder.setKeyIdentifierType(WSConstants.BST_DIRECT_REFERENCE);
        builder.setSymmetricEncAlgorithm(WSConstants.TRIPLE_DES);
        Document doc = SOAPUtil.toSOAPPart(SOAPUtil.SAMPLE_SOAP_MSG);
        WSSecHeader secHeader = new WSSecHeader();
        secHeader.insertSecurityHeader(doc);
        Crypto wssCrypto = CryptoFactory.getInstance("wss40.properties");
        Document encryptedDoc = builder.build(doc, wssCrypto, secHeader);

        Element body = WSSecurityUtil.findBodyElement(doc);
        Element cipherValue = 
            XMLUtils.findElement(body, "CipherValue", WSConstants.ENC_NS);
        String cipherText = cipherValue.getTextContent();
        
        StringBuilder stringBuilder = new StringBuilder(cipherText);
        int index = stringBuilder.length() / 2;
        char ch = stringBuilder.charAt(index);
        if (ch != 'A') {
            ch = 'A';
        } else {
            ch = 'B';
        }
        stringBuilder.setCharAt(index, ch);
        cipherValue.setTextContent(stringBuilder.toString());
        
        String outputString = 
            XMLUtils.PrettyDocumentToString(encryptedDoc);
        if (LOG.isDebugEnabled()) {
            LOG.debug(outputString);
        }
        
        WSSecurityEngine newEngine = new WSSecurityEngine();
        try {
            newEngine.processSecurityHeader(doc, null, new KeystoreCallbackHandler(), wssCrypto);
            fail("Failure expected on a modified EncryptedData CipherValue");
        } catch (WSSecurityException ex) {
            assertTrue(ex.getErrorCode() == WSSecurityException.ErrorCode.FAILED_CHECK);
        }
    }
    
    /**
     * Test for when some EncryptedData CipherValue data is modified 
     * (in the security header)
     */
    @org.junit.Test
    public void testModifiedSecurityHeaderEncryptedDataCipherValue() throws Exception {
        WSSecEncrypt builder = new WSSecEncrypt();
        builder.setUserInfo("wss40");
        builder.setKeyIdentifierType(WSConstants.BST_DIRECT_REFERENCE);
        builder.setSymmetricEncAlgorithm(WSConstants.TRIPLE_DES);
        
        Document doc = SOAPUtil.toSOAPPart(SOAPUtil.SAMPLE_SOAP_MSG);
        WSSecHeader secHeader = new WSSecHeader();
        secHeader.insertSecurityHeader(doc);
        Crypto wssCrypto = CryptoFactory.getInstance("wss40.properties");
        
        WSSecTimestamp timestamp = new WSSecTimestamp();
        timestamp.setTimeToLive(300);
        timestamp.build(doc, secHeader);
        
        WSEncryptionPart encP =
            new WSEncryptionPart(
                "Timestamp",
                WSConstants.WSU_NS,
                "");
        builder.getParts().add(encP);
        
        Document encryptedDoc = builder.build(doc, wssCrypto, secHeader);

        Element securityHeader = 
            WSSecurityUtil.getSecurityHeader(encryptedDoc, "");
        Element encryptedTimestamp = 
            XMLUtils.findElement(securityHeader, "EncryptedData", WSConstants.ENC_NS);
        Element cipherValue = 
            XMLUtils.findElement(encryptedTimestamp, "CipherValue", WSConstants.ENC_NS);
        String cipherText = cipherValue.getTextContent();
        
        StringBuilder stringBuilder = new StringBuilder(cipherText);
        int index = stringBuilder.length() / 2;
        char ch = stringBuilder.charAt(index);
        if (ch != 'A') {
            ch = 'A';
        } else {
            ch = 'B';
        }
        stringBuilder.setCharAt(index, ch);
        cipherValue.setTextContent(stringBuilder.toString());
        
        String outputString = 
            XMLUtils.PrettyDocumentToString(encryptedDoc);
        if (LOG.isDebugEnabled()) {
            LOG.debug(outputString);
        }
        
        WSSecurityEngine newEngine = new WSSecurityEngine();
        try {
            newEngine.processSecurityHeader(doc, null, new KeystoreCallbackHandler(), wssCrypto);
            fail("Failure expected on a modified EncryptedData CipherValue");
        } catch (WSSecurityException ex) {
            assertTrue(ex.getErrorCode() == WSSecurityException.ErrorCode.FAILED_CHECK);
        }
    }
    
    /**
     * Test for when some EncryptedKey CipherValue data is modified.
     */
    @org.junit.Test
    public void testModifiedEncryptedKeyCipherValue() throws Exception {
        WSSecEncrypt builder = new WSSecEncrypt();
        builder.setUserInfo("wss40");
        builder.setKeyIdentifierType(WSConstants.BST_DIRECT_REFERENCE);
        builder.setSymmetricEncAlgorithm(WSConstants.TRIPLE_DES);
        Document doc = SOAPUtil.toSOAPPart(SOAPUtil.SAMPLE_SOAP_MSG);
        WSSecHeader secHeader = new WSSecHeader();
        secHeader.insertSecurityHeader(doc);
        Crypto wssCrypto = CryptoFactory.getInstance("wss40.properties");
        Document encryptedDoc = builder.build(doc, wssCrypto, secHeader);

        Element encryptedKey = 
            XMLUtils.findElement(doc.getDocumentElement(), "EncryptedKey", WSConstants.ENC_NS);
        Element cipherValue = 
            XMLUtils.findElement(encryptedKey, "CipherValue", WSConstants.ENC_NS);
        String cipherText = cipherValue.getTextContent();
        
        StringBuilder stringBuilder = new StringBuilder(cipherText);
        int index = stringBuilder.length() / 2;
        char ch = stringBuilder.charAt(index);
        if (ch != 'A') {
            ch = 'A';
        } else {
            ch = 'B';
        }
        stringBuilder.setCharAt(index, ch);
        cipherValue.setTextContent(stringBuilder.toString());
        
        String outputString = 
            XMLUtils.PrettyDocumentToString(encryptedDoc);
        if (LOG.isDebugEnabled()) {
            LOG.debug(outputString);
        }
        
        WSSecurityEngine newEngine = new WSSecurityEngine();
        try {
            newEngine.processSecurityHeader(doc, null, new KeystoreCallbackHandler(), wssCrypto);
            fail("Failure expected on a modified EncryptedData CipherValue");
        } catch (WSSecurityException ex) {
            assertTrue(ex.getErrorCode() == WSSecurityException.ErrorCode.FAILED_CHECK);
        }
    }


    
    /**
     * Test for when an element that a Signature Reference points to is modified
     */
    @org.junit.Test
    public void testModifiedSignatureReference() throws Exception {
        WSSecSignature builder = new WSSecSignature();
        builder.setUserInfo("16c73ab6-b892-458f-abf5-2f875f74882e", "security");
        Document doc = SOAPUtil.toSOAPPart(SOAPUtil.SAMPLE_SOAP_MSG);
        WSSecHeader secHeader = new WSSecHeader();
        secHeader.insertSecurityHeader(doc);
        
        WSSecTimestamp timestamp = new WSSecTimestamp();
        timestamp.setTimeToLive(300);
        Document createdDoc = timestamp.build(doc, secHeader);
        
        WSEncryptionPart encP =
            new WSEncryptionPart(
                "Timestamp",
                WSConstants.WSU_NS,
                "");
        builder.getParts().add(encP);
        
        Document signedDoc = builder.build(createdDoc, crypto, secHeader);
        
        // Modify the Created text of the Timestamp element
        Element timestampElement = timestamp.getElement();
        Element createdValue = 
            XMLUtils.findElement(timestampElement, "Created", WSConstants.WSU_NS);
        DateFormat zulu = new XmlSchemaDateFormat();
        
        XMLGregorianCalendar createdCalendar = 
            WSSConfig.datatypeFactory.newXMLGregorianCalendar(createdValue.getTextContent());
        // Add 5 seconds
        Duration duration = WSSConfig.datatypeFactory.newDuration(5000L);
        createdCalendar.add(duration);
        Date createdDate = createdCalendar.toGregorianCalendar().getTime();
        createdValue.setTextContent(zulu.format(createdDate));
        
        if (LOG.isDebugEnabled()) {
            String outputString = 
                XMLUtils.PrettyDocumentToString(signedDoc);
            LOG.debug(outputString);
        }
        
        try {
            verify(signedDoc);
            fail("Failure expected on a modified Signature Reference");
        } catch (WSSecurityException ex) {
            assertTrue(ex.getErrorCode() == WSSecurityException.ErrorCode.FAILED_CHECK);
        }
    }
    
    /**
     * Test for when a Signature is received with a certificate that is not trusted
     */
    @org.junit.Test
    public void testUntrustedSignature() throws Exception {
        WSSecSignature builder = new WSSecSignature();
        builder.setUserInfo("wss40", "security");
        Document doc = SOAPUtil.toSOAPPart(SOAPUtil.SAMPLE_SOAP_MSG);
        WSSecHeader secHeader = new WSSecHeader();
        secHeader.insertSecurityHeader(doc);
        
        Crypto wss40Crypto = CryptoFactory.getInstance("wss40.properties");
        Document signedDoc = builder.build(doc, wss40Crypto, secHeader);
        
        if (LOG.isDebugEnabled()) {
            String outputString = 
                XMLUtils.PrettyDocumentToString(signedDoc);
            LOG.debug(outputString);
        }
        
        try {
            verify(signedDoc);
            fail("Failure expected on an untrusted Certificate");
        } catch (WSSecurityException ex) {
            assertTrue(ex.getErrorCode() == WSSecurityException.ErrorCode.FAILED_CHECK);
        }
    }
    
    /**
     * Test for when the Signature element is modified
     */
    @org.junit.Test
    public void testModifiedSignature() throws Exception {
        WSSecSignature builder = new WSSecSignature();
        builder.setUserInfo("16c73ab6-b892-458f-abf5-2f875f74882e", "security");
        Document doc = SOAPUtil.toSOAPPart(SOAPUtil.SAMPLE_SOAP_MSG);
        WSSecHeader secHeader = new WSSecHeader();
        secHeader.insertSecurityHeader(doc);
        
        Document signedDoc = builder.build(doc, crypto, secHeader);
        
        // Modify the Signature element
        Element signatureElement = builder.getSignatureElement();
        Node firstChild = signatureElement.getFirstChild();
        while (!(firstChild instanceof Element) && firstChild != null) {
            firstChild = signatureElement.getNextSibling();
        }
        ((Element)firstChild).setAttributeNS(null, "Id", "xyz");
        
        if (LOG.isDebugEnabled()) {
            String outputString = 
                XMLUtils.PrettyDocumentToString(signedDoc);
            LOG.debug(outputString);
        }
        
        try {
            verify(signedDoc);
            fail("Failure expected on a modified Signature element");
        } catch (WSSecurityException ex) {
            assertTrue(ex.getErrorCode() == WSSecurityException.ErrorCode.FAILED_CHECK);
        }
    }

    /**
     * Verifies the soap envelope
     * <p/>
     * 
     * @param doc soap envelope
     * @throws java.lang.Exception Thrown when there is a problem in verification
     */
    private WSHandlerResult verify(Document doc) throws Exception {
        return secEngine.processSecurityHeader(doc, null, callbackHandler, crypto);
    }

}<|MERGE_RESOLUTION|>--- conflicted
+++ resolved
@@ -20,10 +20,7 @@
 package org.apache.wss4j.dom.message;
 
 import java.text.DateFormat;
-<<<<<<< HEAD
-=======
 import java.util.ArrayList;
->>>>>>> d886cd0c
 import java.util.Date;
 import java.util.List;
 
@@ -48,10 +45,6 @@
 import org.apache.wss4j.dom.common.SAML1CallbackHandler;
 import org.apache.wss4j.dom.common.SOAPUtil;
 import org.apache.wss4j.dom.common.SecurityTestUtil;
-<<<<<<< HEAD
-import org.apache.wss4j.dom.handler.WSHandlerResult;
-=======
->>>>>>> d886cd0c
 import org.apache.wss4j.dom.saml.WSSecSignatureSAML;
 import org.apache.wss4j.dom.util.WSSecurityUtil;
 import org.apache.wss4j.dom.util.XmlSchemaDateFormat;
@@ -107,12 +100,14 @@
         WSSecHeader secHeader = new WSSecHeader();
         secHeader.insertSecurityHeader(doc);
         
+        List<WSEncryptionPart> parts = new ArrayList<WSEncryptionPart>();
         WSEncryptionPart encP =
             new WSEncryptionPart(
                 "value",
                 "http://blah.com",
                 "");
-        builder.getParts().add(encP);
+        parts.add(encP);
+        builder.setParts(parts);
         
         Document signedDoc = builder.build(doc, crypto, secHeader);
         
@@ -162,12 +157,14 @@
         WSSecHeader secHeader = new WSSecHeader();
         secHeader.insertSecurityHeader(doc);
         
+        List<WSEncryptionPart> parts = new ArrayList<WSEncryptionPart>();
         WSEncryptionPart encP =
             new WSEncryptionPart(
                 "value",
                 "http://blah.com",
                 "");
-        builder.getParts().add(encP);
+        parts.add(encP);
+        builder.setParts(parts);
         
         Document signedDoc = builder.build(doc, crypto, secHeader);
         
@@ -196,11 +193,7 @@
         //
         // Check the signature...this should pass
         //
-<<<<<<< HEAD
-        WSHandlerResult results = verify(signedDoc);
-=======
         List<WSSecurityEngineResult> results = verify(signedDoc);
->>>>>>> d886cd0c
         
         //
         // Finally we need to check that the Element that was signed is what we expect to be signed
@@ -216,11 +209,7 @@
             ).item(0);
         
         List<WSSecurityEngineResult> signedResults = 
-<<<<<<< HEAD
-            results.getActionResults().get(WSConstants.SIGN);
-=======
             WSSecurityUtil.fetchAllActionResults(results, WSConstants.SIGN);
->>>>>>> d886cd0c
         try {
             WSSecurityUtil.verifySignedElement((org.w3c.dom.Element)valueNode, signedResults);
             fail("Failure expected on the required element not being signed");
@@ -289,20 +278,22 @@
         usernameToken.setUserInfo("wss86", "security");
         Document createdDoc = usernameToken.build(doc, secHeader);
         
-        WSSecSignature builder = new WSSecSignature();
-        builder.setUserInfo("16c73ab6-b892-458f-abf5-2f875f74882e", "security");
-        
+        List<WSEncryptionPart> parts = new ArrayList<WSEncryptionPart>();
         WSEncryptionPart encP =
             new WSEncryptionPart(
                 "UsernameToken",
                 WSConstants.WSSE_NS,
                 "");
-        builder.getParts().add(encP);
+        parts.add(encP);
+        
+        WSSecSignature builder = new WSSecSignature();
+        builder.setUserInfo("16c73ab6-b892-458f-abf5-2f875f74882e", "security");
+        builder.setParts(parts);
         
         builder.prepare(createdDoc, crypto, secHeader);
         
         List<javax.xml.crypto.dsig.Reference> referenceList = 
-            builder.addReferencesToSign(builder.getParts(), secHeader);
+            builder.addReferencesToSign(parts, secHeader);
 
         builder.computeSignature(referenceList, false, null);
         
@@ -344,7 +335,7 @@
 
         Element body = WSSecurityUtil.findBodyElement(doc);
         Element encryptionMethod = 
-            XMLUtils.findElement(body, "EncryptionMethod", WSConstants.ENC_NS);
+            WSSecurityUtil.findElement(body, "EncryptionMethod", WSConstants.ENC_NS);
         encryptionMethod.setAttributeNS(null, "Algorithm", "http://new-algorithm");
         
         String outputString = 
@@ -379,7 +370,7 @@
 
         Element body = WSSecurityUtil.findBodyElement(doc);
         Element cipherValue = 
-            XMLUtils.findElement(body, "CipherValue", WSConstants.ENC_NS);
+            WSSecurityUtil.findElement(body, "CipherValue", WSConstants.ENC_NS);
         String cipherText = cipherValue.getTextContent();
         
         StringBuilder stringBuilder = new StringBuilder(cipherText);
@@ -428,21 +419,23 @@
         timestamp.setTimeToLive(300);
         timestamp.build(doc, secHeader);
         
+        List<WSEncryptionPart> parts = new ArrayList<WSEncryptionPart>();
         WSEncryptionPart encP =
             new WSEncryptionPart(
                 "Timestamp",
                 WSConstants.WSU_NS,
                 "");
-        builder.getParts().add(encP);
+        parts.add(encP);
+        builder.setParts(parts);
         
         Document encryptedDoc = builder.build(doc, wssCrypto, secHeader);
 
         Element securityHeader = 
             WSSecurityUtil.getSecurityHeader(encryptedDoc, "");
         Element encryptedTimestamp = 
-            XMLUtils.findElement(securityHeader, "EncryptedData", WSConstants.ENC_NS);
+            WSSecurityUtil.findElement(securityHeader, "EncryptedData", WSConstants.ENC_NS);
         Element cipherValue = 
-            XMLUtils.findElement(encryptedTimestamp, "CipherValue", WSConstants.ENC_NS);
+            WSSecurityUtil.findElement(encryptedTimestamp, "CipherValue", WSConstants.ENC_NS);
         String cipherText = cipherValue.getTextContent();
         
         StringBuilder stringBuilder = new StringBuilder(cipherText);
@@ -487,9 +480,9 @@
         Document encryptedDoc = builder.build(doc, wssCrypto, secHeader);
 
         Element encryptedKey = 
-            XMLUtils.findElement(doc.getDocumentElement(), "EncryptedKey", WSConstants.ENC_NS);
+                WSSecurityUtil.findElement(doc.getDocumentElement(), "EncryptedKey", WSConstants.ENC_NS);
         Element cipherValue = 
-            XMLUtils.findElement(encryptedKey, "CipherValue", WSConstants.ENC_NS);
+            WSSecurityUtil.findElement(encryptedKey, "CipherValue", WSConstants.ENC_NS);
         String cipherText = cipherValue.getTextContent();
         
         StringBuilder stringBuilder = new StringBuilder(cipherText);
@@ -535,19 +528,21 @@
         timestamp.setTimeToLive(300);
         Document createdDoc = timestamp.build(doc, secHeader);
         
+        List<WSEncryptionPart> parts = new ArrayList<WSEncryptionPart>();
         WSEncryptionPart encP =
             new WSEncryptionPart(
                 "Timestamp",
                 WSConstants.WSU_NS,
                 "");
-        builder.getParts().add(encP);
+        parts.add(encP);
+        builder.setParts(parts);
         
         Document signedDoc = builder.build(createdDoc, crypto, secHeader);
         
         // Modify the Created text of the Timestamp element
         Element timestampElement = timestamp.getElement();
         Element createdValue = 
-            XMLUtils.findElement(timestampElement, "Created", WSConstants.WSU_NS);
+            WSSecurityUtil.findElement(timestampElement, "Created", WSConstants.WSU_NS);
         DateFormat zulu = new XmlSchemaDateFormat();
         
         XMLGregorianCalendar createdCalendar = 
@@ -642,7 +637,7 @@
      * @param doc soap envelope
      * @throws java.lang.Exception Thrown when there is a problem in verification
      */
-    private WSHandlerResult verify(Document doc) throws Exception {
+    private List<WSSecurityEngineResult>  verify(Document doc) throws Exception {
         return secEngine.processSecurityHeader(doc, null, callbackHandler, crypto);
     }
 
