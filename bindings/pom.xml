<?xml version="1.0" encoding="UTF-8"?>
<!--
  Licensed to the Apache Software Foundation (ASF) under one
  or more contributor license agreements. See the NOTICE file
  distributed with this work for additional information
  regarding copyright ownership. The ASF licenses this file
  to you under the Apache License, Version 2.0 (the
  "License"); you may not use this file except in compliance
  with the License. You may obtain a copy of the License at

  http://www.apache.org/licenses/LICENSE-2.0

  Unless required by applicable law or agreed to in writing,
  software distributed under the License is distributed on an
  "AS IS" BASIS, WITHOUT WARRANTIES OR CONDITIONS OF ANY
  KIND, either express or implied. See the License for the
  specific language governing permissions and limitations
  under the License.
-->
<project xmlns="http://maven.apache.org/POM/4.0.0" xmlns:xsi="http://www.w3.org/2001/XMLSchema-instance" xsi:schemaLocation="http://maven.apache.org/POM/4.0.0 http://maven.apache.org/xsd/maven-4.0.0.xsd">
    <parent>
        <groupId>org.apache.wss4j</groupId>
        <artifactId>wss4j-parent</artifactId>
<<<<<<< HEAD
        <version>2.2.0-SNAPSHOT</version>
=======
        <version>2.1.5</version>
>>>>>>> 9a82bbd1
        <relativePath>../parent/pom.xml</relativePath>
    </parent>
    <modelVersion>4.0.0</modelVersion>

    <artifactId>wss4j-bindings</artifactId>
    <name>Apache WSS4J WS-Security Bindings</name>

    <properties>
        <cobertura.skip>true</cobertura.skip>
    </properties>

    <dependencies>
        <dependency>
            <groupId>org.apache.santuario</groupId>
            <artifactId>xmlsec</artifactId>
        </dependency>
    </dependencies>

    <profiles>
        <profile>
            <id>disable-checkstyle</id>
            <activation>
                <activeByDefault>true</activeByDefault>
            </activation>
            <properties>
                <checkstyle.skip>true</checkstyle.skip>
            </properties>
        </profile>
    </profiles>
        

</project><|MERGE_RESOLUTION|>--- conflicted
+++ resolved
@@ -21,11 +21,7 @@
     <parent>
         <groupId>org.apache.wss4j</groupId>
         <artifactId>wss4j-parent</artifactId>
-<<<<<<< HEAD
-        <version>2.2.0-SNAPSHOT</version>
-=======
         <version>2.1.5</version>
->>>>>>> 9a82bbd1
         <relativePath>../parent/pom.xml</relativePath>
     </parent>
     <modelVersion>4.0.0</modelVersion>
